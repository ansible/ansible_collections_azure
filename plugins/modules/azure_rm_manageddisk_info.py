--- conflicted
+++ resolved
@@ -314,12 +314,9 @@
             disk_m_bps_read_write=managed_disk.disk_m_bps_read_write,
             disk_iops_read_only=managed_disk.disk_iops_read_only,
             disk_m_bps_read_only=managed_disk.disk_m_bps_read_only,
-<<<<<<< HEAD
             tier=managed_disk.tier,
-=======
             network_access_policy=managed_disk.network_access_policy,
             public_network_access=managed_disk.public_network_access
->>>>>>> 228c08db
         )
 
 
