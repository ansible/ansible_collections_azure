#!/usr/bin/python
#
# Copyright (c) 2021 Ross Bender (@l3ender)
#
# GNU General Public License v3.0+ (see COPYING or https://www.gnu.org/licenses/gpl-3.0.txt)

from __future__ import absolute_import, division, print_function
__metaclass__ = type


DOCUMENTATION = '''
---
module: azure_rm_appgateway_info
version_added: "1.10.0"
short_description: Retrieve Application Gateway instance facts
description:
    - Get facts for a Application Gateway instance.
options:
    name:
        description:
            - Only show results for a specific application gateway.
        type: str
    resource_group:
        description:
            - Limit results by resource group.
        type: str

extends_documentation_fragment:
    - azure.azcollection.azure

author:
    - Ross Bender (@l3ender)
'''

EXAMPLES = '''
    - name: Get facts for application gateway by name.
      azure_rm_appgateway_info:
        name: MyAppgw
        resource_group: MyResourceGroup

    - name: Get facts for application gateways in resource group.
      azure_rm_appgateway_info:
        resource_group: MyResourceGroup

    - name: Get facts for all application gateways.
      azure_rm_appgateway_info:
'''

RETURN = '''
gateways:
    description:
        - A list of dictionaries containing facts for an application gateway.
    returned: always
    type: list
    elements: dict
    contains:
        id:
            description:
                - Application gateway resource ID.
            returned: always
            type: str
            sample: /subscriptions/xxxxxxxx-xxxx-xxxx-xxxx-xxxxxxxxxxxx/resourceGroups/myResourceGroup/providers/Microsoft.Network/applicationGateways/myAppGw
        name:
            description:
                - Name of application gateway.
            returned: always
            type: str
            sample: myAppGw
        resource_group:
            description:
                - Name of resource group.
            returned: always
            type: str
            sample: myResourceGroup
        location:
            description:
                - Location of application gateway.
            returned: always
            type: str
            sample: centralus
        operational_state:
            description:
                - Operating state of application gateway.
            returned: always
            type: str
            sample: Running
        provisioning_state:
            description:
                - Provisioning state of application gateway.
            returned: always
            type: str
            sample: Succeeded
'''

from ansible_collections.azure.azcollection.plugins.module_utils.azure_rm_common import AzureRMModuleBase

try:
<<<<<<< HEAD
    from msrestazure.azure_exceptions import CloudError
=======
    from azure.core.exceptions import ResourceNotFoundError
    from azure.mgmt.network import NetworkManagementClient
>>>>>>> 1b18a3e6
    from msrestazure.tools import parse_resource_id
except ImportError:
    # This is handled in azure_rm_common
    pass


class AzureRMApplicationGatewayInfo(AzureRMModuleBase):

    def __init__(self):

        self.module_arg_spec = dict(
            name=dict(type='str'),
            resource_group=dict(type='str'),
        )

        self.results = dict(
            changed=False,
        )

        self.name = None
        self.resource_group = None

        super(AzureRMApplicationGatewayInfo, self).__init__(self.module_arg_spec,
                                                            supports_check_mode=True,
                                                            supports_tags=False,
                                                            facts_module=True)

    def exec_module(self, **kwargs):
        for key in self.module_arg_spec:
            setattr(self, key, kwargs[key])

        if self.name is not None:
            self.results["gateways"] = self.get()
        elif self.resource_group is not None:
            self.results["gateways"] = self.list_by_rg()
        else:
            self.results["gateways"] = self.list_all()

        return self.results

    def get(self):
        response = None
        results = []
        try:
            response = self.network_client.application_gateways.get(resource_group_name=self.resource_group, application_gateway_name=self.name)
<<<<<<< HEAD
        except CloudError:
=======
        except ResourceNotFoundError:
>>>>>>> 1b18a3e6
            pass

        if response is not None:
            results.append(self.format_response(response))

        return results

    def list_by_rg(self):
        response = None
        results = []
        try:
            response = self.network_client.application_gateways.list(resource_group_name=self.resource_group)
<<<<<<< HEAD
        except CloudError as exc:
=======
        except Exception as exc:
>>>>>>> 1b18a3e6
            request_id = exc.request_id if exc.request_id else ''
            self.fail("Error listing application gateways in resource groups {0}: {1} - {2}".format(self.resource_group, request_id, str(exc)))

        for item in response:
            results.append(self.format_response(item))

        return results

    def list_all(self):
        response = None
        results = []
        try:
            response = self.network_client.application_gateways.list_all()
<<<<<<< HEAD
        except CloudError as exc:
=======
        except Exception as exc:
>>>>>>> 1b18a3e6
            request_id = exc.request_id if exc.request_id else ''
            self.fail("Error listing all application gateways: {0} - {1}".format(request_id, str(exc)))

        for item in response:
            results.append(self.format_response(item))

        return results

    def format_response(self, appgw):
        d = appgw.as_dict()
        id = d.get("id")
        id_dict = parse_resource_id(id)
        d = {
            "id": id,
            "name": d.get("name"),
            "resource_group": id_dict.get('resource_group', self.resource_group),
            "location": d.get("location"),
            "operational_state": d.get("operational_state"),
            "provisioning_state": d.get("provisioning_state"),
        }
        return d


def main():
    AzureRMApplicationGatewayInfo()


if __name__ == '__main__':
    main()<|MERGE_RESOLUTION|>--- conflicted
+++ resolved
@@ -95,12 +95,7 @@
 from ansible_collections.azure.azcollection.plugins.module_utils.azure_rm_common import AzureRMModuleBase
 
 try:
-<<<<<<< HEAD
-    from msrestazure.azure_exceptions import CloudError
-=======
     from azure.core.exceptions import ResourceNotFoundError
-    from azure.mgmt.network import NetworkManagementClient
->>>>>>> 1b18a3e6
     from msrestazure.tools import parse_resource_id
 except ImportError:
     # This is handled in azure_rm_common
@@ -146,11 +141,7 @@
         results = []
         try:
             response = self.network_client.application_gateways.get(resource_group_name=self.resource_group, application_gateway_name=self.name)
-<<<<<<< HEAD
-        except CloudError:
-=======
         except ResourceNotFoundError:
->>>>>>> 1b18a3e6
             pass
 
         if response is not None:
@@ -163,11 +154,7 @@
         results = []
         try:
             response = self.network_client.application_gateways.list(resource_group_name=self.resource_group)
-<<<<<<< HEAD
-        except CloudError as exc:
-=======
         except Exception as exc:
->>>>>>> 1b18a3e6
             request_id = exc.request_id if exc.request_id else ''
             self.fail("Error listing application gateways in resource groups {0}: {1} - {2}".format(self.resource_group, request_id, str(exc)))
 
@@ -181,11 +168,7 @@
         results = []
         try:
             response = self.network_client.application_gateways.list_all()
-<<<<<<< HEAD
-        except CloudError as exc:
-=======
         except Exception as exc:
->>>>>>> 1b18a3e6
             request_id = exc.request_id if exc.request_id else ''
             self.fail("Error listing all application gateways: {0} - {1}".format(request_id, str(exc)))
 
