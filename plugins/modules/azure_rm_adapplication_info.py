--- conflicted
+++ resolved
@@ -140,7 +140,30 @@
             returned: always
             type: list
             sample: []
-<<<<<<< HEAD
+        optional_claims:
+            description:
+                - Declare the optional claims for the application.
+            type: complex
+            returned: always
+            contains:
+                access_token_claims :
+                    description:
+                        - The optional claims returned in the JWT access token
+                    type: list
+                    returned: always
+                    sample: ['name': 'aud', 'source': null, 'essential': false, 'additional_properties': []]
+                id_token_claims:
+                    description:
+                        - The optional claims returned in the JWT ID token
+                    type: list
+                    returned: always
+                    sample: ['name': 'acct', 'source': null, 'essential': false, 'additional_properties': []]
+                saml2_token_claims:
+                    description:
+                        - The optional claims returned in the SAML token
+                    type: list
+                    returned: always
+                    sample: ['name': 'acct', 'source': null, 'essential': false, 'additional_properties': []]
 app_diff:
     description:
         - The info of the ad application.
@@ -210,7 +233,6 @@
             returned: always
             type: str
             sample: absent
-=======
         optional_claims:
             description:
                 - Declare the optional claims for the application.
@@ -235,7 +257,6 @@
                     type: list
                     returned: always
                     sample: ['name': 'acct', 'source': null, 'essential': false, 'additional_properties': []]
->>>>>>> 3342a8e2
 '''
 
 from ansible_collections.azure.azcollection.plugins.module_utils.azure_rm_common_ext import AzureRMModuleBase
