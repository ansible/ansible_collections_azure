#!/usr/bin/python
#
# Copyright (c) 2019 Zim Kalinowski, (@zikalino)
#
# GNU General Public License v3.0+ (see COPYING or https://www.gnu.org/licenses/gpl-3.0.txt)

from __future__ import absolute_import, division, print_function
__metaclass__ = type


DOCUMENTATION = '''
---
module: azure_rm_deployment_info
version_added: "0.1.2"
short_description: Get Azure Deployment facts
description:
    - Get facts of Azure Deployment.

options:
    resource_group:
        description:
            - The name of the resource group.
        required: True
    name:
        description:
            - The name of the deployment.

extends_documentation_fragment:
    - azure.azcollection.azure

author:
    - Zim Kalinowski (@zikalino)

'''

EXAMPLES = '''
  - name: Get instance of Deployment
    azure_rm_deployment_info:
      resource_group: myResourceGroup
      name: myDeployment
'''

RETURN = '''
deployments:
    description:
        - A list of dictionaries containing facts for deployments.
    returned: always
    type: complex
    contains:
        id:
            description:
                - The identifier of the resource.
            returned: always
            type: str
            sample: "/subscriptions/xxxxxxxx-xxxx-xxxx-xxxx-xxxxxxxxxxxx/resourceGroups/myResourceGroup/providers/Microsoft.Resources/deployments/myDeployment"
        resource_group:
            description:
                - Resource group name.
            returned: always
            sample: myResourceGroup
        name:
            description:
                - Deployment name.
            returned: always
            sample: myDeployment
        provisioning_state:
            description:
                - Provisioning state of the deployment.
            returned: always
            sample: Succeeded
        template_link:
            description:
                - Link to the template.
            returned: always
            sample: "https://raw.githubusercontent.com/Azure/azure-quickstart-templates/d01a5c06f4f1bc03a049ca17bbbd6e06d62657b3/101-vm-simple-linux/
                     azuredeploy.json"
        parameters:
            description:
                - Dictionary containing deployment parameters.
            returned: always
            type: complex
        outputs:
            description:
                - Dictionary containing deployment outputs.
            returned: always
        output_resources:
            description:
                - List of resources.
            returned: always
            type: complex
            contains:
                id:
                    description:
                        - Resource id.
                    returned: always
                    type: str
                    sample: "/subscriptions/xxxxxxxx-xxxx-xxxx-xxxx-xxxxxxxxxxxxx/resourceGroups/myResourceGroup/providers/Microsoft.Network/networkI
                             nterfaces/myNetworkInterface"
                name:
                    description:
                        - Resource name.
                    returned: always
                    type: str
                    sample: myNetworkInterface
                type:
                    description:
                        - Resource type.
                    returned: always
                    type: str
                    sample: Microsoft.Network/networkInterfaces
                depends_on:
                    description:
                        - List of resource ids.
                    type: list
                    returned: always
                    sample:
                        - "/subscriptions/xxxxxxxx-xxxx-xxxx-xxxx-xxxxxxxxxxxx/resourceGroups/myResourceGropup/providers/Microsoft.Network/virtualNet
                           works/myVirtualNetwork"
'''

from ansible_collections.azure.azcollection.plugins.module_utils.azure_rm_common import AzureRMModuleBase

try:
    from azure.core.exceptions import ResourceNotFoundError
<<<<<<< HEAD
    from azure.mgmt.devtestlabs import DevTestLabsClient
=======
>>>>>>> 5b058c28
except ImportError:
    # This is handled in azure_rm_common
    pass


class AzureRMDeploymentInfo(AzureRMModuleBase):
    def __init__(self):
        self.module_arg_spec = dict(
            resource_group=dict(
                type='str',
                required=True
            ),
            name=dict(
                type='str'
            )
        )
        self.results = dict(
            changed=False
        )
        self.resource_group = None
        self.name = None

        super(AzureRMDeploymentInfo, self).__init__(self.module_arg_spec, supports_check_mode=True, supports_tags=False)

    def exec_module(self, **kwargs):

        is_old_facts = self.module._name == 'azure_rm_deployment_facts'
        if is_old_facts:
            self.module.deprecate("The 'azure_rm_deployment_facts' module has been renamed to 'azure_rm_deployment_info'", version=(2.9, ))

        for key in self.module_arg_spec:
            setattr(self, key, kwargs[key])

        if self.name:
            self.results['deployments'] = self.get()
        else:
            self.results['deployments'] = self.list()

        return self.results

    def get(self):
        response = None
        results = []
        try:
            response = self.rm_client.deployments.get(self.resource_group, deployment_name=self.name)
            self.log("Response : {0}".format(response))
        except ResourceNotFoundError as e:
            self.log('Could not get facts for Deployment.')

        if response:
            results.append(self.format_response(response))

        return results

    def list(self):
        response = None
        results = []
        try:
            response = self.rm_client.deployments.list_by_resource_group(self.resource_group)
            self.log("Response : {0}".format(response))
        except Exception as e:
            self.log('Could not get facts for Deployment.')

        if response is not None:
            for item in response:
                results.append(self.format_response(item))

        return results

    def format_response(self, item):
        d = item.as_dict()
        output_resources = {}
        for dependency in d.get('properties', {}).get('dependencies'):
            # go through dependent resources
            depends_on = []
            for depends_on_resource in dependency['depends_on']:
                depends_on.append(depends_on_resource['id'])
                # append if not in list
                if not output_resources.get(depends_on_resource['id']):
                    sub_resource = {
                        'id': depends_on_resource['id'],
                        'name': depends_on_resource['resource_name'],
                        'type': depends_on_resource['resource_type'],
                        'depends_on': []
                    }
                    output_resources[depends_on_resource['id']] = sub_resource
            resource = {
                'id': dependency['id'],
                'name': dependency['resource_name'],
                'type': dependency['resource_type'],
                'depends_on': depends_on
            }
            output_resources[dependency['id']] = resource

        # convert dictionary to list
        output_resources_list = []
        for r in output_resources:
            output_resources_list.append(output_resources[r])

        d = {
            'id': d.get('id'),
            'resource_group': self.resource_group,
            'name': d.get('name'),
            'provisioning_state': d.get('properties', {}).get('provisioning_state'),
            'parameters': d.get('properties', {}).get('parameters'),
            'outputs': d.get('properties', {}).get('outputs'),
            'output_resources': output_resources_list,
            'template_link': d.get('properties', {}).get('template_link', {}).get('uri'),
            'correlation_id': d.get('properties', {}).get('correlation_id')
        }
        return d


def main():
    AzureRMDeploymentInfo()


if __name__ == '__main__':
    main()<|MERGE_RESOLUTION|>--- conflicted
+++ resolved
@@ -122,10 +122,6 @@
 
 try:
     from azure.core.exceptions import ResourceNotFoundError
-<<<<<<< HEAD
-    from azure.mgmt.devtestlabs import DevTestLabsClient
-=======
->>>>>>> 5b058c28
 except ImportError:
     # This is handled in azure_rm_common
     pass
