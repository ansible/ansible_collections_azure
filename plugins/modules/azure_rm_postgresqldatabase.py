--- conflicted
+++ resolved
@@ -233,18 +233,11 @@
         self.log("Creating / Updating the PostgreSQL Database instance {0}".format(self.name))
 
         try:
-<<<<<<< HEAD
-            response = self.mgmt_client.databases.create_or_update(resource_group_name=self.resource_group,
-                                                                   server_name=self.server_name,
-                                                                   database_name=self.name,
-                                                                   charset=self.parameters.get('charset'),
-                                                                   collation=self.parameters.get('collation'))
-=======
             response = self.postgresql_client.databases.begin_create_or_update(resource_group_name=self.resource_group,
                                                                                server_name=self.server_name,
                                                                                database_name=self.name,
-                                                                               parameters=self.parameters)
->>>>>>> 1eccd4cf
+                                                                               charset=self.parameters.get('charset'),
+                                                                               collation=self.parameters.get('collation'))
             if isinstance(response, LROPoller):
                 response = self.get_poller_result(response)
 
