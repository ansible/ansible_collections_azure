--- conflicted
+++ resolved
@@ -174,7 +174,6 @@
                 description:
                     - The tags to be persisted on the agent pool virtual machine scale set.
                 type: dict
-<<<<<<< HEAD
             os_sku:
                 description:
                     - The operating system sku.
@@ -184,7 +183,6 @@
                     - AzureLinux
                     - Windows2019
                     - Windows2022
-=======
             security_profile:
                 description:
                     - The security settings of an agent pool.
@@ -278,7 +276,6 @@
                             - When I(key_vault_network_acces=Private), this field is required and must be a valid resource ID.
                             - When I(key_vault_network_acces=Public), leave the field empty.
                         type: str
->>>>>>> 0ff45460
     service_principal:
         description:
             - The service principal suboptions.
@@ -545,7 +542,6 @@
                                 description:
                                     - The client ID of the user assigned identity.
                                 type: str
-<<<<<<< HEAD
     windows_profile:
         description:
             - The Windows profile suboptions.
@@ -561,13 +557,11 @@
                     - The Admin password for the cluster.
                 required: true
                 type: str
-=======
     disable_local_accounts:
         description:
             - If set to true, getting static credentials will be disabled for this cluster.
             - This must only be used on Managed Clusters that are AAD enabled.
         type: bool
->>>>>>> 0ff45460
     auto_upgrade_profile:
         description:
             - Auto upgrade profile for a managed cluster.
@@ -801,11 +795,8 @@
            storage_profile: ManagedDisks
            vm_size: Standard_B2s
            vnet_subnet_id: Null
-<<<<<<< HEAD
            os_sku: Ubuntu
-=======
            security_profile: { 'enable_secure_boot': true, 'enable_vtpm': false }
->>>>>>> 0ff45460
         auto_upgrade_profile:
           node_os_upgrade_channel: NodeImage
           upgrade_channel: patch
@@ -899,13 +890,9 @@
         fqdn=aks.fqdn,
         node_resource_group=aks.node_resource_group,
         auto_upgrade_profile=create_auto_upgrade_profile_dict(aks.auto_upgrade_profile),
-<<<<<<< HEAD
         windows_profile=create_windows_profile_dict(aks.windows_profile),
-        pod_identity_profile=create_pod_identity_profile(aks.pod_identity_profile.as_dict()) if aks.pod_identity_profile else None
-=======
         pod_identity_profile=create_pod_identity_profile(aks.pod_identity_profile.as_dict()) if aks.pod_identity_profile else None,
         security_profile=aks.security_profile.as_dict() if aks.security_profile else None,
->>>>>>> 0ff45460
     )
 
 
@@ -1021,14 +1008,11 @@
         min_count=profile.min_count,
         max_pods=profile.max_pods,
         tags=profile.tags,
-<<<<<<< HEAD
-        os_sku=profile.os_sku
-=======
+        os_sku=profile.os_sku,
         security_profile=dict(
             enable_secure_boot=profile.security_profile.enable_secure_boot,
             enable_vtpm=profile.security_profile.enable_vtpm
         )
->>>>>>> 0ff45460
     ) for profile in agentpoolprofiles] if agentpoolprofiles else None
 
 
@@ -1089,9 +1073,7 @@
     min_count=dict(type='int'),
     max_pods=dict(type='int'),
     tags=dict(type='dict'),
-<<<<<<< HEAD
-    os_sku=dict(type='str', choices=['Ubuntu', 'AzureLinux', 'Windows2019', 'Windows2022'])
-=======
+    os_sku=dict(type='str', choices=['Ubuntu', 'AzureLinux', 'Windows2019', 'Windows2022']),
     security_profile=dict(
         type='dict',
         options=dict(
@@ -1099,7 +1081,6 @@
             enable_vtpm=dict(type='bool', default=False)
         )
     )
->>>>>>> 0ff45460
 )
 
 
@@ -1330,12 +1311,9 @@
         self.node_resource_group = None
         self.pod_identity_profile = None
         self.auto_upgrade_profile = None
-<<<<<<< HEAD
         self.windows_profile = None
-=======
         self.disable_local_accounts = None
         self.security_profile = None
->>>>>>> 0ff45460
 
         mutually_exclusive = [('identity', 'service_principal')]
 
