--- conflicted
+++ resolved
@@ -694,11 +694,8 @@
         kubernetes_version=aks.kubernetes_version,
         tags=aks.tags,
         linux_profile=create_linux_profile_dict(aks.linux_profile),
-<<<<<<< HEAD
         windows_profile=create_windows_profile_dict(aks.windows_profile),
-=======
         identity=aks.identity.as_dict() if aks.identity else None,
->>>>>>> 9e0150fd
         service_principal_profile=create_service_principal_profile_dict(
             aks.service_principal_profile),
         provisioning_state=aks.provisioning_state,
@@ -1337,12 +1334,11 @@
         else:
             linux_profile = None
 
-<<<<<<< HEAD
         if self.windows_profile:
             windows_profile = self.create_windows_profile_instance(self.windows_profile)
         else:
             windows_profile = None
-=======
+
         if self.pod_identity_profile:
             pod_identity_profile = self.managedcluster_models.ManagedClusterPodIdentityProfile(
                 enabled=self.pod_identity_profile.get('enabled'),
@@ -1351,7 +1347,6 @@
             )
         else:
             pod_identity_profile = None
->>>>>>> 9e0150fd
 
         parameters = self.managedcluster_models.ManagedCluster(
             location=self.location,
@@ -1361,12 +1356,8 @@
             service_principal_profile=service_principal_profile,
             agent_pool_profiles=agentpools,
             linux_profile=linux_profile,
-<<<<<<< HEAD
             windows_profile=windows_profile,
-            identity=identity,
-=======
             identity=self.identity,
->>>>>>> 9e0150fd
             enable_rbac=self.enable_rbac,
             network_profile=self.create_network_profile_instance(self.network_profile),
             aad_profile=self.create_aad_profile_instance(self.aad_profile),
