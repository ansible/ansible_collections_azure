#!/usr/bin/python
#
# Copyright (c) 2017 Zim Kalinowski, <zikalino@microsoft.com>
#
# GNU General Public License v3.0+ (see COPYING or https://www.gnu.org/licenses/gpl-3.0.txt)

from __future__ import absolute_import, division, print_function
__metaclass__ = type


DOCUMENTATION = '''
---
module: azure_rm_appgateway
version_added: "0.1.2"
short_description: Manage Application Gateway instance
description:
    - Create, update and delete instance of Application Gateway.

options:
    resource_group:
        description:
            - The name of the resource group.
        required: True
        type: str
    name:
        description:
            - The name of the application gateway.
        required: True
        type: str
    location:
        description:
            - Resource location. If not set, location from the resource group will be used as default.
        type: str
    sku:
        description:
            - SKU of the application gateway resource.
        type: dict
        suboptions:
            name:
                description:
                    - Name of an application gateway SKU.
                type: str
                choices:
                    - 'standard_small'
                    - 'standard_medium'
                    - 'standard_large'
                    - 'standard_v2'
                    - 'waf_medium'
                    - 'waf_large'
                    - 'waf_v2'
            tier:
                description:
                    - Tier of an application gateway.
                type: str
                choices:
                    - 'standard'
                    - 'standard_v2'
                    - 'waf'
                    - 'waf_v2'
            capacity:
                description:
                    - Capacity (instance count) of an application gateway.
                type: int
    ssl_policy:
        description:
            - SSL policy of the application gateway resource.
        type: dict
        suboptions:
            disabled_ssl_protocols:
                description:
                    - List of SSL protocols to be disabled on application gateway.
                type: list
                elements: str
                choices:
                    - 'tls_v1_0'
                    - 'tls_v1_1'
                    - 'tls_v1_2'
            policy_type:
                description:
                    - Type of SSL Policy.
                type: str
                choices:
                    - 'predefined'
                    - 'custom'
            policy_name:
                description:
                    - Name of Ssl C(predefined) policy.
                type: str
                choices:
                    - 'ssl_policy20150501'
                    - 'ssl_policy20170401'
                    - 'ssl_policy20170401_s'
            cipher_suites:
                description:
                    - List of SSL cipher suites to be enabled in the specified order to application gateway.
                type: list
                elements: str
                choices:
                    - tls_ecdhe_rsa_with_aes_256_gcm_sha384
                    - tls_ecdhe_rsa_with_aes_128_gcm_sha256
                    - tls_ecdhe_rsa_with_aes_256_cbc_sha384
                    - tls_ecdhe_rsa_with_aes_128_cbc_sha256
                    - tls_ecdhe_rsa_with_aes_256_cbc_sha
                    - tls_ecdhe_rsa_with_aes_128_cbc_sha
                    - tls_dhe_rsa_with_aes_256_gcm_sha384
                    - tls_dhe_rsa_with_aes_128_gcm_sha256
                    - tls_dhe_rsa_with_aes_256_cbc_sha
                    - tls_dhe_rsa_with_aes_128_cbc_sha
                    - tls_rsa_with_aes_256_gcm_sha384
                    - tls_rsa_with_aes_128_gcm_sha256
                    - tls_rsa_with_aes_256_cbc_sha256
                    - tls_rsa_with_aes_128_cbc_sha256
                    - tls_rsa_with_aes_256_cbc_sha
                    - tls_rsa_with_aes_128_cbc_sha
                    - tls_ecdhe_ecdsa_with_aes_256_gcm_sha384
                    - tls_ecdhe_ecdsa_with_aes_128_gcm_sha256
                    - tls_ecdhe_ecdsa_with_aes_256_cbc_sha384
                    - tls_ecdhe_ecdsa_with_aes_128_cbc_sha256
                    - tls_ecdhe_ecdsa_with_aes_256_cbc_sha
                    - tls_ecdhe_ecdsa_with_aes_128_cbc_sha
                    - tls_dhe_dss_with_aes_256_cbc_sha256
                    - tls_dhe_dss_with_aes_128_cbc_sha256
                    - tls_dhe_dss_with_aes_256_cbc_sha
                    - tls_dhe_dss_with_aes_128_cbc_sha
                    - tls_rsa_with_3des_ede_cbc_sha
                    - tls_dhe_dss_with_3des_ede_cbc_sha
            min_protocol_version:
                description:
                    - Minimum version of SSL protocol to be supported on application gateway.
                type: str
                choices:
                    - 'tls_v1_0'
                    - 'tls_v1_1'
                    - 'tls_v1_2'
    gateway_ip_configurations:
        description:
            - List of subnets used by the application gateway.
        type: list
        elements: dict
        suboptions:
            subnet:
                description:
                    - Reference of the subnet resource. A subnet from where application gateway gets its private address.
                type: dict
                suboptions:
                    id:
                        description:
                            - Full ID of the subnet resource. Required if I(name) and I(virtual_network_name) are not provided.
                        type: str
                    name:
                        description:
                            - Name of the subnet. Only used if I(virtual_network_name) is also provided.
                        type: str
                    virtual_network_name:
                        description:
                            - Name of the virtual network. Only used if I(name) is also provided.
                        type: str
            name:
                description:
                    - Name of the resource that is unique within a resource group. This name can be used to access the resource.
                type: str
    authentication_certificates:
        description:
            - Authentication certificates of the application gateway resource.
        type: list
        elements: dict
        suboptions:
            data:
                description:
                    - Certificate public data - base64 encoded pfx.
                type: str
            name:
                description:
                    - Name of the resource that is unique within a resource group. This name can be used to access the resource.
                type: str
    redirect_configurations:
        description:
            - Redirect configurations of the application gateway resource.
        type: list
        elements: dict
        suboptions:
            redirect_type:
                description:
                    - Redirection type.
                type: str
                choices:
                    - 'permanent'
                    - 'found'
                    - 'see_other'
                    - 'temporary'
            target_listener:
                description:
                    - Reference to a listener to redirect the request to.
                type: str
            request_routing_rules:
                description:
                    - List of c(basic) request routing rule names within the application gateway to which the redirect is bound.
                version_added: "1.10.0"
                type: list
                elements: str
            url_path_maps:
                description:
                    - List of URL path map names (c(path_based_routing) rules) within the application gateway to which the redirect is bound.
                type: list
                elements: str
                version_added: "1.10.0"
            path_rules:
                description:
                    - List of URL path rules within a c(path_based_routing) rule to which the redirect is bound.
                type: list
                elements: dict
                suboptions:
                    name:
                        description:
                            - Name of the URL rule.
                        type: str
                    path_map_name:
                        description:
                            - Name of URL path map.
                        type: str
                version_added: "1.10.0"
            include_path:
                description:
                    - Include path in the redirected url.
                type: bool
            include_query_string:
                description:
                    - Include query string in the redirected url.
                type: bool
            name:
                description:
                    - Name of the resource that is unique within a resource group.
                type: str
    rewrite_rule_sets:
        description:
            - List of rewrite configurations for the application gateway resource.
        type: list
        elements: dict
        version_added: "1.11.0"
        suboptions:
            name:
                description:
                    - Name of the rewrite rule set.
                type: str
                required: True
            rewrite_rules:
                description:
                    - List of rewrite rules.
                required: True
                type: list
                elements: dict
                suboptions:
                    name:
                        description:
                            - Name of the rewrite rule.
                        required: True
                        type: str
                    rule_sequence:
                        description:
                            - Sequence of the rule that determines the order of execution within the set.
                        required: True
                        type: int
                    conditions:
                        description:
                            - Conditions based on which the action set execution will be evaluated.
                        type: list
                        elements: dict
                        default: []
                        suboptions:
                            variable:
                                description:
                                    - The parameter for the condition.
                                type: str
                                required: True
                            pattern:
                                description:
                                    - The pattern, either fixed string or regular expression, that evaluates the truthfulness of the condition.
                                type: str
                                required: True
                            ignore_case:
                                description:
                                    - Setting this value to true will force the pattern to do a case in-sensitive comparison.
                                type: bool
                                default: True
                            negate:
                                description:
                                    - Setting this value to true will force to check the negation of the condition given by the user.
                                type: bool
                                default: False
                    action_set:
                        description:
                            - Set of actions to be done as part of the rewrite rule.
                        required: True
                        type: dict
                        suboptions:
                            request_header_configurations:
                                description:
                                    - List of actions to be taken on request headers.
                                type: list
                                elements: dict
                                default: []
                                suboptions:
                                    header_name:
                                        description:
                                            - Name of the header.
                                        type: str
                                        required: True
                                    header_value:
                                        description:
                                            - Value of the header.
                                            - Leave the parameter unset to remove the header.
                                        type: str
                                        default: ''
                            response_header_configurations:
                                description:
                                    - List of actions to be taken on response headers.
                                type: list
                                elements: dict
                                default: []
                                suboptions:
                                    header_name:
                                        description:
                                            - Name of the header.
                                        type: str
                                        required: True
                                    header_value:
                                        description:
                                            - Value of the header.
                                            - Leave the parameter unset to remove the header.
                                        type: str
                                        default: ''
                            url_configuration:
                                description:
                                    - Action to be taken on the URL.
                                type: dict
                                suboptions:
                                    modified_path:
                                        description:
                                            - Value to which the URL path will be rewriten.
                                            - Leave parameter unset to keep the original URL path.
                                        type: str
                                    modified_query_string:
                                        description:
                                            - Value to which the URL query string will be rewriten.
                                            - Leave parameter unset to keep the original URL query string.
                                        type: str
                                    reroute:
                                        description:
                                            - If set to true, will re-evaluate the path map provided in path-based request routing rules using modified path.
                                        type: bool
                                        default: False
    ssl_certificates:
        description:
            - SSL certificates of the application gateway resource.
        type: list
        elements: dict
        suboptions:
            data:
                description:
                    - Base-64 encoded pfx certificate.
                    - Only applicable in PUT Request.
                type: str
            password:
                description:
                    - Password for the pfx file specified in I(data).
                    - Only applicable in PUT request.
                type: str
            name:
                description:
                    - Name of the resource that is unique within a resource group. This name can be used to access the resource.
                type: str
    trusted_root_certificates:
        version_added: "1.15.0"
        description:
            - Trusted Root certificates of the application gateway resource.
        type: list
        elements: dict
        suboptions:
            name:
                description:
                    - Name of the trusted root certificate that is unique within an Application Gateway.
                type: str
            data:
                description:
                    - Certificate public data.
                type: str
            key_vault_secret_id:
                description:
                    - Secret Id of (base-64 encoded unencrypted pfx) 'Secret' or 'Certificate' object stored in KeyVault.
                default: ''
                type: str
    frontend_ip_configurations:
        description:
            - Frontend IP addresses of the application gateway resource.
        type: list
        elements: dict
        suboptions:
            private_ip_address:
                description:
                    - PrivateIPAddress of the network interface IP Configuration.
                type: str
            private_ip_allocation_method:
                description:
                    - PrivateIP allocation method.
                type: str
                choices:
                    - 'static'
                    - 'dynamic'
            subnet:
                description:
                    - Reference of the subnet resource.
                type: dict
                suboptions:
                    id:
                        description:
                            - Full ID of the subnet resource. Required if I(name) and I(virtual_network_name) are not provided.
                        type: str
                    name:
                        description:
                            - Name of the subnet. Only used if I(virtual_network_name) is also provided.
                        type: str
                    virtual_network_name:
                        description:
                            - Name of the virtual network. Only used if I(name) is also provided.
                        type: str
            public_ip_address:
                description:
                    - Reference of the PublicIP resource.
                type: raw
            name:
                description:
                    - Name of the resource that is unique within a resource group. This name can be used to access the resource.
                type: str
    frontend_ports:
        description:
            - List of frontend ports of the application gateway resource.
        type: list
        elements: dict
        suboptions:
            port:
                description:
                    - Frontend port.
                type: str
            name:
                description:
                    - Name of the resource that is unique within a resource group. This name can be used to access the resource.
                type: str
    backend_address_pools:
        description:
            - List of backend address pool of the application gateway resource.
        type: list
        elements: dict
        suboptions:
            backend_addresses:
                description:
                    - List of backend addresses.
                type: list
                elements: dict
                suboptions:
                    fqdn:
                        description:
                            - Fully qualified domain name (FQDN).
                        type: str
                    ip_address:
                        description:
                            - IP address.
                        type: str
            name:
                description:
                    - Resource that is unique within a resource group. This name can be used to access the resource.
                type: str
    probes:
        description:
            - Probes available to the application gateway resource.
        type: list
        elements: dict
        suboptions:
            name:
                description:
                    - Name of the I(probe) that is unique within an Application Gateway.
                type: str
            protocol:
                description:
                    - The protocol used for the I(probe).
                type: str
                choices:
                    - 'http'
                    - 'https'
            host:
                description:
                    - Host name to send the I(probe) to.
                type: str
            path:
                description:
                    - Relative path of I(probe).
                    - Valid path starts from '/'.
                    - Probe is sent to <Protocol>://<host>:<port><path>.
                type: str
            timeout:
                description:
                    - The probe timeout in seconds.
                    - Probe marked as failed if valid response is not received with this timeout period.
                    - Acceptable values are from 1 second to 86400 seconds.
                type: int
            interval:
                description:
                    - The probing interval in seconds.
                    - This is the time interval between two consecutive probes.
                    - Acceptable values are from 1 second to 86400 seconds.
                type: int
            unhealthy_threshold:
                description:
                    - The I(probe) retry count.
                    - Backend server is marked down after consecutive probe failure count reaches UnhealthyThreshold.
                    - Acceptable values are from 1 second to 20.
                type: int
            pick_host_name_from_backend_http_settings:
                description:
                    - Whether host header should be picked from the host name of the backend HTTP settings. Default value is false.
                type: bool
                default: False
            port:
                description:
                    - Custom port which will be used for probing the backend servers.
                    - The valid value ranges from 1 to 65535.
                    - In case not set, port from http settings will be used.
                    - This property is valid for C(Standard_v2) and C(WAF_v2) only.
                type: int
            match:
                description:
                    - Criterion for classifying a healthy probe response.
                type: dict
                suboptions:
                    status_codes:
                        description:
                            - Allowed ranges of healthy status codes.
                            - Default range of healthy status codes is 200-399.
                        type: list
                        elements: str
    backend_http_settings_collection:
        description:
            - Backend http settings of the application gateway resource.
        type: list
        elements: dict
        suboptions:
            probe:
                description:
                    - Probe resource of an application gateway.
                type: raw
            port:
                description:
                    - The destination port on the backend.
                type: int
            protocol:
                description:
                    - The protocol used to communicate with the backend.
                type: str
                choices:
                    - 'http'
                    - 'https'
            cookie_based_affinity:
                description:
                    - Cookie based affinity.
                type: str
                choices:
                    - 'enabled'
                    - 'disabled'
            connection_draining:
                version_added: "1.15.0"
                description:
                    - Connection draining of the backend http settings resource.
                type: dict
                suboptions:
                    drain_timeout_in_sec:
                        description:
                            - The number of seconds connection draining is active. Acceptable values are from 1 second to 3600 seconds.
                        type: int
                    enabled:
                        description:
                            - Whether connection draining is enabled or not.
                        type: bool
            request_timeout:
                description:
                    - Request timeout in seconds.
                    - Application Gateway will fail the request if response is not received within RequestTimeout.
                    - Acceptable values are from 1 second to 86400 seconds.
                type: int
            authentication_certificates:
                description:
                    - List of references to application gateway authentication certificates.
                    - Applicable only when C(cookie_based_affinity) is enabled, otherwise quietly ignored.
                type: list
                elements: dict
                suboptions:
                    id:
                        description:
                            - Resource ID.
                        type: str
            trusted_root_certificates:
                version_added: "1.15.0"
                description:
                    - Array of references to application gateway trusted root certificates.
                    - Can be the name of the trusted root certificate or full resource ID.
                type: list
                elements: raw
            host_name:
                description:
                    - Host header to be sent to the backend servers.
                type: str
            pick_host_name_from_backend_address:
                description:
                    - Whether host header should be picked from the host name of the backend server. Default value is false.
                type: bool
            affinity_cookie_name:
                description:
                    - Cookie name to use for the affinity cookie.
                type: str
            path:
                description:
                    - Path which should be used as a prefix for all C(http) requests.
                    - Null means no path will be prefixed. Default value is null.
                type: str
            name:
                description:
                    - Name of the resource that is unique within a resource group. This name can be used to access the resource.
                type: str
    http_listeners:
        description:
            - List of HTTP listeners of the application gateway resource.
        type: list
        elements: dict
        suboptions:
            frontend_ip_configuration:
                description:
                    - Frontend IP configuration resource of an application gateway.
                type: raw
            frontend_port:
                description:
                    - Frontend port resource of an application gateway.
                type: raw
            protocol:
                description:
                    - Protocol of the C(http) listener.
                type: str
                choices:
                    - 'http'
                    - 'https'
            host_name:
                description:
                    - Host name of C(http) listener.
                type: str
            ssl_certificate:
                description:
                    - SSL certificate resource of an application gateway.
                type: raw
            require_server_name_indication:
                description:
                    - Applicable only if I(protocol) is C(https). Enables SNI for multi-hosting.
                type: bool
            name:
                description:
                    - Name of the resource that is unique within a resource group. This name can be used to access the resource.
                type: str
    url_path_maps:
        description:
            - List of URL path maps of the application gateway resource.
        type: list
        elements: dict
        suboptions:
            name:
                description:
                    - Name of the resource that is unique within the application gateway. This name can be used to access the resource.
                type: str
            default_backend_address_pool:
                description:
                    - Backend address pool resource of the application gateway which will be used if no path matches occur.
                    - Mutually exclusive with I(default_redirect_configuration).
                type: str
            default_backend_http_settings:
                description:
                    - Backend http settings resource of the application gateway; used with I(default_backend_address_pool).
                type: str
            default_rewrite_rule_set:
                description:
                    - Default rewrite rule set for the path map.
                    - Can be the name of the rewrite rule set or full resource ID.
                version_added: "1.11.0"
                type: str
            path_rules:
                description:
                    - List of URL path rules.
                type: list
                elements: dict
                suboptions:
                    name:
                        description:
                            - Name of the resource that is unique within the path map.
                        type: str
                    backend_address_pool:
                        description:
                            - Backend address pool resource of the application gateway which will be used if the path is matched.
                            - Mutually exclusive with I(redirect_configuration).
                        type: str
                    backend_http_settings:
                        description:
                            - Backend http settings resource of the application gateway; used for the path's I(backend_address_pool).
                        type: str
                    rewrite_rule_set:
                        description:
                            - Rewrite rule set for the path map.
                            - Can be the name of the rewrite rule set or full resource ID.
                        type: str
                        version_added: "1.11.0"
                    redirect_configuration:
                        description:
                            - Name of redirect configuration resource of the application gateway which will be used if the path is matched.
                            - Mutually exclusive with I(backend_address_pool).
                        type: str
                        version_added: "1.10.0"
                    paths:
                        description:
                            - List of paths.
                        type: list
                        elements: str
            default_redirect_configuration:
                description:
                    - Name of redirect configuration resource of the application gateway which will be used if no path matches occur.
                    - Mutually exclusive with I(default_backend_address_pool).
                type: str
                version_added: "1.10.0"
    request_routing_rules:
        description:
            - List of request routing rules of the application gateway resource.
        type: list
        elements: dict
        suboptions:
            rule_type:
                description:
                    - Rule type.
                type: str
                choices:
                    - 'basic'
                    - 'path_based_routing'
            backend_address_pool:
                description:
                    - Backend address pool resource of the application gateway. Not used if I(rule_type) is C(path_based_routing).
                type: raw
            backend_http_settings:
                description:
                    - Backend C(http) settings resource of the application gateway.
                type: raw
            http_listener:
                description:
                    - Http listener resource of the application gateway.
                type: raw
            name:
                description:
                    - Name of the resource that is unique within a resource group. This name can be used to access the resource.
                type: str
            redirect_configuration:
                description:
                    - Redirect configuration resource of the application gateway.
                type: raw
            url_path_map:
                description:
                    - URL path map resource of the application gateway. Required if I(rule_type) is C(path_based_routing).
                type: raw
            rewrite_rule_set:
                description:
                    - Rewrite rule set for the path map.
                    - Can be the name of the rewrite rule set or full resource ID.
                type: raw
                version_added: "1.11.0"
            priority:
                description:
                    - Priority of the request routing rule.
                type: int
                required: true
    autoscale_configuration:
        version_added: "1.15.0"
        description:
            - Autoscale configuration of the application gateway resource.
        type: dict
        suboptions:
            max_capacity:
                description:
                    - Upper bound on number of Application Gateway capacity.
                type: int
            min_capacity:
                description:
                    - Lower bound on number of Application Gateway capacity.
                type: int
    enable_http2:
        version_added: "1.15.0"
        description:
            - Whether HTTP2 is enabled on the application gateway resource.
        type: bool
        default: False
    web_application_firewall_configuration:
        version_added: "1.15.0"
        description:
            - Web application firewall configuration of the application gateway resource.
            - >
              Note that as of version 2.8.0, I(firewall_policy) is required instead of deprecated options.
              See https://github.com/ansible-collections/azure/pull/1697.
        type: dict
        suboptions:
            disabled_rule_groups:
                description:
                    - (Deprecated) The disabled rule groups.
                    - This value has been deprecated, and will be removed in a later version. Use I(firewall_policy) instead.
                type: list
                elements: dict
                default: []
                suboptions:
                    rule_group_name:
                        description:
                            - The name of the rule group that will be disabled.
                        type: str
                    rules:
                        description:
                            - The list of rules that will be disabled. If null, all rules of the rule group will be disabled.
                        type: list
                        elements: int
                        default: []
            enabled:
                description:
                    - (Deprecated) Whether the web application firewall is enabled or not.
                    - This value has been deprecated, and will be removed in a later version. Use I(firewall_policy) instead.
                type: bool
            exclusions:
                description:
                    - (Deprecated) The exclusion list.
                    - This value has been deprecated, and will be removed in a later version. Use I(firewall_policy) instead.
                type: list
                elements: dict
                default: []
                suboptions:
                    match_variable:
                        description:
                            - The variable to be excluded.
                        type: str
                    selector:
                        description:
                            - When match_variable is a collection, operator used to specify which elements in the collection this exclusion applies to.
                        type: str
                    selector_match_operator:
                        description:
                            - When match_variable is a collection, operate on the selector to specify
                              which elements in the collection this exclusion applies to.
                        type: str
            file_upload_limit_in_mb:
                description:
                    - (Deprecated) Maximum file upload size in Mb for WAF.
                    - This value has been deprecated, and will be removed in a later version. Use I(firewall_policy) instead.
                type: int
            firewall_mode:
                description:
                    - (Deprecated) Web application firewall mode.
                    - This value has been deprecated, and will be removed in a later version. Use I(firewall_policy) instead.
                type: str
                choices:
                    - 'Detection'
                    - 'Prevention'
            max_request_body_size:
                description:
                    - (Deprecated) Maximum request body size for WAF.
                    - This value has been deprecated, and will be removed in a later version. Use I(firewall_policy) instead.
                type: int
            max_request_body_size_in_kb:
                description:
                    - (Deprecated) Maximum request body size in Kb for WAF.
                    - This value has been deprecated, and will be removed in a later version. Use I(firewall_policy) instead.
                type: int
            request_body_check:
                description:
                    - (Deprecated) Whether allow WAF to check request Body.
                    - This value has been deprecated, and will be removed in a later version. Use I(firewall_policy) instead.
                type: bool
            rule_set_type:
                description:
                    - (Deprecated) The type of the web application firewall rule set.
                    - Possible values are 'OWASP'.
                    - This value has been deprecated, and will be removed in a later version. Use I(firewall_policy) instead.
                type: str
                choices:
                    - 'OWASP'
            rule_set_version:
                description:
                    - (Deprecated) The version of the rule set type.
                    - This value has been deprecated, and will be removed in a later version. Use I(firewall_policy) instead.
                type: str
<<<<<<< HEAD
            firewall_policy:
                version_added: "2.8.0"
                description:
                    - Web application firewall policy for the application gateway.
                type: dict
                suboptions:
                    id:
                        description:
                            - Resource ID of the firewall policy. Required if I(name) is not provided.
                        type: str
                    name:
                        description:
                            - Name of the firewall policy (in same subscription and region). Used if I(id) is not provided.
                        type: str
                    force_association:
                        description:
                            - If true, associates the firewall policy with an application gateway regardless whether the policy differs from the WAF Config.
                        type: bool
                        default: true
    identity:
        description:
            - Identity for the App Gateway
        type: dict
        version_added: '2.7.0'
        suboptions:
            type:
                description:
                    - Type of the managed identity
                choices:
                    - SystemAssigned
                    - UserAssigned
                    - SystemAssigned, UserAssigned
                    - None
                default: None
                type: str
            user_assigned_identities:
                description:
                    - User Assigned Managed Identities and its options
                required: false
                type: dict
                default: {}
                suboptions:
                    id:
                        description:
                            - List of the user assigned identities IDs associated to the App Gateway
                        required: false
                        type: list
                        elements: str
                        default: []
                    append:
                        description:
                            - If the list of identities has to be appended to current identities (true) or if it has to replace current identities (false)
                        required: false
                        type: bool
                        default: True
=======
>>>>>>> 25b0a968
    gateway_state:
        description:
            - Start or Stop the application gateway. When specified, no updates will occur to the gateway.
        type: str
        choices:
            - started
            - stopped
    state:
        description:
            - Assert the state of the application gateway. Use C(present) to create or update and C(absent) to delete.
        default: present
        type: str
        choices:
            - absent
            - present

extends_documentation_fragment:
    - azure.azcollection.azure
    - azure.azcollection.azure_tags
    - azure.azcollection.azure_identity_multiple

author:
    - Zim Kalinowski (@zikalino)

'''

EXAMPLES = '''
- name: Create instance of Application Gateway
  azure_rm_appgateway:
    resource_group: myResourceGroup
    name: myAppGateway
    sku:
      name: standard_small
      tier: standard
      capacity: 2
    gateway_ip_configurations:
      - subnet:
          id: "{{ subnet_id }}"
        name: app_gateway_ip_config
    frontend_ip_configurations:
      - subnet:
          id: "{{ subnet_id }}"
        name: sample_gateway_frontend_ip_config
    frontend_ports:
      - port: 90
        name: ag_frontend_port
    backend_address_pools:
      - backend_addresses:
          - ip_address: 10.0.0.4
        name: test_backend_address_pool
    backend_http_settings_collection:
      - port: 80
        protocol: http
        cookie_based_affinity: enabled
        connection_draining:
          drain_timeout_in_sec: 60
          enabled: true
        name: sample_appgateway_http_settings
    http_listeners:
      - frontend_ip_configuration: sample_gateway_frontend_ip_config
        frontend_port: ag_frontend_port
        name: sample_http_listener
    request_routing_rules:
      - rule_type: basic
        backend_address_pool: test_backend_address_pool
        backend_http_settings: sample_appgateway_http_settings
        http_listener: sample_http_listener
        name: rule1
        priority: 100

- name: Create instance of Application Gateway with custom trusted root certificate
  azure_rm_appgateway:
    resource_group: myResourceGroup
    name: myAppGateway
    sku:
      name: standard_small
      tier: standard
      capacity: 2
    gateway_ip_configurations:
      - subnet:
          id: "{{ subnet_id }}"
        name: app_gateway_ip_config
    frontend_ip_configurations:
      - subnet:
          id: "{{ subnet_id }}"
        name: sample_gateway_frontend_ip_config
    frontend_ports:
      - port: 90
        name: ag_frontend_port
    trusted_root_certificates:
      - name: "root_cert"
        key_vault_secret_id: "https://kv/secret"
    backend_address_pools:
      - backend_addresses:
          - ip_address: 10.0.0.4
        name: test_backend_address_pool
    backend_http_settings_collection:
      - port: 80
        protocol: http
        cookie_based_affinity: enabled
        connection_draining:
          drain_timeout_in_sec: 60
          enabled: true
        name: sample_appgateway_http_settings
        trusted_root_certificates:
          - "root_cert"
    http_listeners:
      - frontend_ip_configuration: sample_gateway_frontend_ip_config
        frontend_port: ag_frontend_port
        name: sample_http_listener
    request_routing_rules:
      - rule_type: basic
        priority: 100
        backend_address_pool: test_backend_address_pool
        backend_http_settings: sample_appgateway_http_settings
        http_listener: sample_http_listener
        name: rule1

- name: Create instance of Application Gateway by looking up virtual network and subnet
  azure_rm_appgateway:
    resource_group: myResourceGroup
    name: myAppGateway
    sku:
      name: standard_small
      tier: standard
      capacity: 2
    gateway_ip_configurations:
      - subnet:
          name: default
          virtual_network_name: my-vnet
        name: app_gateway_ip_config
    frontend_ip_configurations:
      - subnet:
          name: default
          virtual_network_name: my-vnet
        name: sample_gateway_frontend_ip_config
    frontend_ports:
      - port: 90
        name: ag_frontend_port
    backend_address_pools:
      - backend_addresses:
          - ip_address: 10.0.0.4
        name: test_backend_address_pool
    backend_http_settings_collection:
      - port: 80
        protocol: http
        cookie_based_affinity: enabled
        name: sample_appgateway_http_settings
    http_listeners:
      - frontend_ip_configuration: sample_gateway_frontend_ip_config
        frontend_port: ag_frontend_port
        name: sample_http_listener
    request_routing_rules:
      - rule_type: basic
        priority: 100
        backend_address_pool: test_backend_address_pool
        backend_http_settings: sample_appgateway_http_settings
        http_listener: sample_http_listener
        name: rule1

- name: Create instance of Application Gateway with path based rules
  azure_rm_appgateway:
    resource_group: myResourceGroup
    name: myAppGateway
    sku:
      name: standard_small
      tier: standard
      capacity: 2
    gateway_ip_configurations:
      - subnet:
          id: "{{ subnet_id }}"
        name: app_gateway_ip_config
    frontend_ip_configurations:
      - subnet:
          id: "{{ subnet_id }}"
        name: sample_gateway_frontend_ip_config
    frontend_ports:
      - port: 90
        name: ag_frontend_port
    backend_address_pools:
      - backend_addresses:
          - ip_address: 10.0.0.4
        name: test_backend_address_pool
    backend_http_settings_collection:
      - port: 80
        protocol: http
        cookie_based_affinity: enabled
        name: sample_appgateway_http_settings
    http_listeners:
      - frontend_ip_configuration: sample_gateway_frontend_ip_config
        frontend_port: ag_frontend_port
        name: sample_http_listener
    request_routing_rules:
      - rule_type: path_based_routing
        priority: 100
        http_listener: sample_http_listener
        name: rule1
        url_path_map: path_mappings
    url_path_maps:
      - name: path_mappings
        default_backend_address_pool: test_backend_address_pool
        default_backend_http_settings: sample_appgateway_http_settings
        path_rules:
          - name: path_rules
            backend_address_pool: test_backend_address_pool
            backend_http_settings: sample_appgateway_http_settings
            paths:
              - "/abc"
              - "/123/*"

- name: Create instance of Application Gateway with complex routing and redirect rules
  azure_rm_appgateway:
    resource_group: myResourceGroup
    name: myComplexAppGateway
    sku:
      name: standard_small
      tier: standard
      capacity: 2
    ssl_policy:
      policy_type: "predefined"
      policy_name: "ssl_policy20170401_s"
    ssl_certificates:
      - name: ssl_cert
        password: "{{ password }}"
        data: "{{ lookup('file', 'certfile') }}"
    gateway_ip_configurations:
      - subnet:
          id: "{{ subnet_output.state.id }}"
          name: app_gateway_ip_config
    frontend_ip_configurations:
      - subnet:
          id: "{{ subnet_output.state.id }}"
          name: sample_gateway_frontend_ip_config
    frontend_ports:
      - name: "inbound-http"
        port: 80
      - name: "inbound-https"
        port: 443
    backend_address_pools:
      - name: test_backend_address_pool1
        backend_addresses:
          - ip_address: 10.0.0.1
      - name: test_backend_address_pool2
        backend_addresses:
          - ip_address: 10.0.0.2
    backend_http_settings_collection:
      - name: "http-profile1"
        port: 443
        protocol: https
        pick_host_name_from_backend_address: true
        probe: "http-probe1"
        cookie_based_affinity: "Disabled"
      - name: "http-profile2"
        port: 8080
        protocol: http
        pick_host_name_from_backend_address: true
        probe: "http-probe2"
        cookie_based_affinity: "Disabled"
    http_listeners:
      - name: "inbound-http"
        protocol: "http"
        frontend_ip_configuration: "sample_gateway_frontend_ip_config"
        frontend_port: "inbound-http"
      - name: "inbound-traffic1"
        protocol: "https"
        frontend_ip_configuration: "sample_gateway_frontend_ip_config"
        frontend_port: "inbound-https"
        host_name: "traffic1.example.com"
        require_server_name_indication: true
        ssl_certificate: "ssl_cert"
      - name: "inbound-traffic2"
        protocol: "https"
        frontend_ip_configuration: "sample_gateway_frontend_ip_config"
        frontend_port: "inbound-https"
        host_name: "traffic2.example.com"
        require_server_name_indication: true
        ssl_certificate: "ssl_cert"
    url_path_maps:
      - name: "path_mappings"
        default_redirect_configuration: "redirect-traffic1"
        path_rules:
          - name: "path_rules"
            backend_address_pool: "test_backend_address_pool1"
            backend_http_settings: "http-profile1"
            paths:
              - "/abc"
              - "/123/*"
    request_routing_rules:
      - name: "app-routing1"
        rule_type: "basic"
        priority: 100
        http_listener: "inbound-traffic1"
        backend_address_pool: "test_backend_address_pool2"
        backend_http_settings: "http-profile1"
      - name: "app-routing2"
        rule_type: "path_based_routing"
        priority: 101
        http_listener: "inbound-traffic2"
        url_path_map: "path_mappings"
      - name: "redirect-routing"
        rule_type: "basic"
        priority: 102
        http_listener: "inbound-http"
        redirect_configuration: "redirect-http"
    probes:
      - name: "http-probe1"
        interval: 30
        path: "/abc"
        protocol: "https"
        pick_host_name_from_backend_http_settings: true
        timeout: 30
        unhealthy_threshold: 2
      - name: "http-probe2"
        interval: 30
        path: "/xyz"
        protocol: "http"
        pick_host_name_from_backend_http_settings: true
        timeout: 30
        unhealthy_threshold: 2
    redirect_configurations:
      - name: "redirect-http"
        redirect_type: "permanent"
        target_listener: "inbound-traffic1"
        include_path: true
        include_query_string: true
        request_routing_rules:
          - "redirect-routing"
      - name: "redirect-traffic1"
        redirect_type: "found"
        target_listener: "inbound-traffic1"
        include_path: true
        include_query_string: true
        url_path_maps:
          - "path_mappings"

- name: Create v2 instance of Application Gateway with rewrite rules
  azure_rm_appgateway:
    resource_group: myResourceGroup
    name: myV2AppGateway
    sku:
      name: standard_v2
      tier: standard_v2
      capacity: 2
    ssl_policy:
      policy_type: predefined
      policy_name: ssl_policy20170401_s
    ssl_certificates:
      - name: ssl_cert
        password: "{{ password }}"
        data: "{{ lookup('file', ssl_cert) }}"
    gateway_ip_configurations:
      - subnet:
          id: "{{ subnet_output.state.id }}"
        name: app_gateway_ip_config
    frontend_ip_configurations:
      - name: "public-inbound-ip"
        public_ip_address: my-appgw-pip
    frontend_ports:
      - name: "inbound-http"
        port: 80
      - name: "inbound-https"
        port: 443
    backend_address_pools:
      - name: test_backend_address_pool1
        backend_addresses:
          - ip_address: 10.0.0.1
      - name: test_backend_address_pool2
        backend_addresses:
          - ip_address: 10.0.0.2
    backend_http_settings_collection:
      - name: "http-profile1"
        port: 443
        protocol: https
        pick_host_name_from_backend_address: true
        probe: "http-probe1"
        cookie_based_affinity: "Disabled"
      - name: "http-profile2"
        port: 8080
        protocol: http
        pick_host_name_from_backend_address: true
        probe: "http-probe2"
        cookie_based_affinity: "Disabled"
    http_listeners:
      - name: "inbound-http"
        protocol: "http"
        frontend_ip_configuration: "public-inbound-ip"
        frontend_port: "inbound-http"
      - name: "inbound-traffic1"
        protocol: "https"
        frontend_ip_configuration: "public-inbound-ip"
        frontend_port: "inbound-https"
        host_name: "traffic1.example.com"
        require_server_name_indication: true
        ssl_certificate: "ssl_cert"
      - name: "inbound-traffic2"
        protocol: "https"
        frontend_ip_configuration: "public-inbound-ip"
        frontend_port: "inbound-https"
        host_name: "traffic2.example.com"
        require_server_name_indication: true
        ssl_certificate: "ssl_cert"
    url_path_maps:
      - name: "path_mappings"
        default_redirect_configuration: "redirect-traffic1"
        default_rewrite_rule_set: "configure-headers"
        path_rules:
          - name: "path_rules"
            backend_address_pool: "test_backend_address_pool1"
            backend_http_settings: "http-profile1"
            paths:
              - "/abc"
              - "/123/*"
    request_routing_rules:
      - name: "app-routing1"
        rule_type: "basic"
        priority: 100
        http_listener: "inbound-traffic1"
        backend_address_pool: "test_backend_address_pool2"
        backend_http_settings: "http-profile1"
        rewrite_rule_set: "configure-headers"
      - name: "app-routing2"
        rule_type: "path_based_routing"
        priority: 101
        http_listener: "inbound-traffic2"
        url_path_map: "path_mappings"
      - name: "redirect-routing"
        rule_type: "basic"
        priority: 102
        http_listener: "inbound-http"
        redirect_configuration: "redirect-http"
    rewrite_rule_sets:
      - name: "configure-headers"
        rewrite_rules:
          - name: "add-security-response-header"
            rule_sequence: 1
            action_set:
              response_header_configurations:
                - header_name: "Strict-Transport-Security"
                  header_value: "max-age=31536000"
          - name: "remove-backend-response-headers"
            rule_sequence: 2
            action_set:
              response_header_configurations:
                - header_name: "Server"
                - header_name: "X-Powered-By"
          - name: "set-custom-header-condition"
            rule_sequence: 3
            conditions:
              - variable: "var_client_ip"
                pattern: "1.1.1.1"
              - variable: "http_req_Authorization"
                pattern: "12345"
                ignore_case: false
            action_set:
              request_header_configurations:
                - header_name: "Foo"
                  header_value: "Bar"
    probes:
      - name: "http-probe1"
        interval: 30
        path: "/abc"
        protocol: "https"
        pick_host_name_from_backend_http_settings: true
        timeout: 30
        unhealthy_threshold: 2
      - name: "http-probe2"
        interval: 30
        path: "/xyz"
        protocol: "http"
        pick_host_name_from_backend_http_settings: true
        timeout: 30
        unhealthy_threshold: 2
    redirect_configurations:
      - name: "redirect-http"
        redirect_type: "permanent"
        target_listener: "inbound-traffic1"
        include_path: true
        include_query_string: true
        request_routing_rules:
          - "redirect-routing"
      - name: "redirect-traffic1"
        redirect_type: "found"
        target_listener: "inbound-traffic1"
        include_path: true
        include_query_string: true
        url_path_maps:
          - "path_mappings"

- name: Create instance of Application Gateway with autoscale configuration
  azure_rm_appgateway:
    resource_group: myResourceGroup
    name: myAppGateway
    sku:
      name: standard_small
      tier: standard
    autoscale_configuration:
      max_capacity: 2
      min_capacity: 1
    gateway_ip_configurations:
      - subnet:
          id: "{{ subnet_id }}"
        name: app_gateway_ip_config
    frontend_ip_configurations:
      - subnet:
          id: "{{ subnet_id }}"
        name: sample_gateway_frontend_ip_config
    frontend_ports:
      - port: 90
        name: ag_frontend_port
    backend_address_pools:
      - backend_addresses:
          - ip_address: 10.0.0.4
        name: test_backend_address_pool
    backend_http_settings_collection:
      - port: 80
        protocol: http
        cookie_based_affinity: enabled
        name: sample_appgateway_http_settings
    http_listeners:
      - frontend_ip_configuration: sample_gateway_frontend_ip_config
        frontend_port: ag_frontend_port
        name: sample_http_listener
    request_routing_rules:
      - rule_type: basic
        priority: 100
        backend_address_pool: test_backend_address_pool
        backend_http_settings: sample_appgateway_http_settings
        http_listener: sample_http_listener
        name: rule1

- name: Create instance of Application Gateway waf_v2 with waf configuration
  azure_rm_appgateway:
    resource_group: myResourceGroup
    name: myAppGateway
    sku:
      name: waf_v2
      tier: waf_v2
      capacity: 2
    gateway_ip_configurations:
      - subnet:
          id: "{{ subnet_id }}"
        name: app_gateway_ip_config
    frontend_ip_configurations:
      - subnet:
          id: "{{ subnet_id }}"
        name: sample_gateway_frontend_ip_config
    frontend_ports:
      - port: 90
        name: ag_frontend_port
    backend_address_pools:
      - backend_addresses:
          - ip_address: 10.0.0.4
        name: test_backend_address_pool
    backend_http_settings_collection:
      - port: 80
        protocol: http
        cookie_based_affinity: enabled
        name: sample_appgateway_http_settings
    http_listeners:
      - frontend_ip_configuration: sample_gateway_frontend_ip_config
        frontend_port: ag_frontend_port
        name: sample_http_listener
    request_routing_rules:
      - rule_type: basic
        priority: 100
        backend_address_pool: test_backend_address_pool
        backend_http_settings: sample_appgateway_http_settings
        http_listener: sample_http_listener
        name: rule1
    web_application_firewall_configuration:
      - enabled: true
        firewall_mode: Detection
        rule_set_type: OWASP
        rule_set_version: 3.0
        request_body_check: true
        max_request_body_size_in_kb: 128
        file_upload_limit_in_mb: 100

- name: Create application gateway with multi parameters
  azure_rm_appgateway:
    resource_group: myResourceGroup
    name: myappgateway
    sku:
      name: standard_v2
      tier: standard_v2
      capacity: 2
    gateway_ip_configurations:
      - subnet:
          id: "{{ subnet_id }}"
        name: app_gateway_ip_config
    frontend_ip_configurations:
      - name: sample_gateway_frontend_ip_config
        public_ip_address: "pip{{ rpfx }}"
    frontend_ports:
      - port: 80
        name: http_frontend_port
    backend_address_pools:
      - name: test_backend_address_pool  # empty pool which will receive attachment to NIC.
    backend_http_settings_collection:
      - port: 80
        protocol: http
        cookie_based_affinity: enabled
        name: sample_appgateway_http_settings
    http_listeners:
      - frontend_ip_configuration: sample_gateway_frontend_ip_config
        frontend_port: http_frontend_port
        protocol: http
        name: http_listener
    probes:
      - name: testprobes01
        protocol: http
        path: '/'
        timeout: 30
        host: testazure
        interval: 90
        port: 80
        match:
          status_codes:
            - 200
    request_routing_rules:
      - rule_type: basic
        priority: 100
        backend_address_pool: test_backend_address_pool
        backend_http_settings: sample_appgateway_http_settings
        http_listener: http_listener
        name: rule1

- name: Stop an Application Gateway instance
  azure_rm_appgateway:
    resource_group: myResourceGroup
    name: myAppGateway
    gateway_state: stopped

- name: Start an Application Gateway instance
  azure_rm_appgateway:
    resource_group: myResourceGroup
    name: myAppGateway
    gateway_state: started
'''

RETURN = '''
id:
    description:
        - Application gateway resource ID.
    returned: always
    type: str
    sample: /subscriptions/xxxxxxxx-xxxx-xxxx-xxxx-xxxxxxxxxxxx/resourceGroups/myResourceGroup/providers/Microsoft.Network/applicationGateways/myAppGw
name:
    description:
        - Name of application gateway.
    returned: always
    type: str
    sample: myAppGw
resource_group:
    description:
        - Name of resource group.
    returned: always
    type: str
    sample: myResourceGroup
location:
    description:
        - Location of application gateway.
    returned: always
    type: str
    sample: centralus
operational_state:
    description:
        - Operating state of application gateway.
    returned: always
    type: str
    sample: Running
provisioning_state:
    description:
        - Provisioning state of application gateway.
    returned: always
    type: str
    sample: Succeeded
'''

import time
from copy import deepcopy
import json
from ansible_collections.azure.azcollection.plugins.module_utils.azure_rm_common_ext import AzureRMModuleBaseExt
from ansible_collections.azure.azcollection.plugins.module_utils.azure_rm_common_rest import GenericRestClient
from ansible.module_utils.common.dict_transformations import _snake_to_camel
from ansible.module_utils.six.moves.collections_abc import MutableMapping

try:
    from azure.core.exceptions import ResourceNotFoundError
    from azure.core.polling import LROPoller
    from azure.mgmt.core.tools import parse_resource_id, is_valid_resource_id
    from azure.mgmt.network.models import ManagedServiceIdentity
except ImportError:
    # This is handled in azure_rm_common
    pass


class Actions:
    NoAction, Create, Update, Delete, Start, Stop = range(6)


sku_spec = dict(
    capacity=dict(type='int'),
    name=dict(type='str', choices=['standard_small', 'standard_medium', 'standard_large', 'standard_v2', 'waf_medium', 'waf_large', 'waf_v2']),
    tier=dict(type='str', choices=['standard', 'standard_v2', 'waf', 'waf_v2']),
)


ssl_policy_spec = dict(
    disabled_ssl_protocols=dict(type='list', elements='str', choices=['tls_v1_0', 'tls_v1_1', 'tls_v1_2']),
    policy_type=dict(type='str', choices=['predefined', 'custom']),
    policy_name=dict(type='str', choices=['ssl_policy20150501', 'ssl_policy20170401', 'ssl_policy20170401_s']),
    min_protocol_version=dict(type='str', choices=['tls_v1_0', 'tls_v1_1', 'tls_v1_2']),
    cipher_suites=dict(type='list', elements='str',
                       choices=['tls_ecdhe_rsa_with_aes_256_gcm_sha384', 'tls_ecdhe_rsa_with_aes_128_gcm_sha256', 'tls_ecdhe_rsa_with_aes_256_cbc_sha384',
                                'tls_ecdhe_rsa_with_aes_128_cbc_sha256', 'tls_ecdhe_rsa_with_aes_256_cbc_sha', 'tls_ecdhe_rsa_with_aes_128_cbc_sha',
                                'tls_dhe_rsa_with_aes_256_gcm_sha384', 'tls_dhe_rsa_with_aes_128_gcm_sha256', 'tls_dhe_rsa_with_aes_256_cbc_sha',
                                'tls_dhe_rsa_with_aes_128_cbc_sha', 'tls_rsa_with_aes_256_gcm_sha384', 'tls_rsa_with_aes_128_gcm_sha256',
                                'tls_rsa_with_aes_256_cbc_sha256', 'tls_rsa_with_aes_128_cbc_sha256', 'tls_rsa_with_aes_256_cbc_sha',
                                'tls_rsa_with_aes_128_cbc_sha', 'tls_ecdhe_ecdsa_with_aes_256_gcm_sha384', 'tls_ecdhe_ecdsa_with_aes_128_gcm_sha256',
                                'tls_ecdhe_ecdsa_with_aes_256_cbc_sha384', 'tls_ecdhe_ecdsa_with_aes_128_cbc_sha256',
                                'tls_ecdhe_ecdsa_with_aes_256_cbc_sha', 'tls_ecdhe_ecdsa_with_aes_128_cbc_sha', 'tls_dhe_dss_with_aes_256_cbc_sha256',
                                'tls_dhe_dss_with_aes_128_cbc_sha256', 'tls_dhe_dss_with_aes_256_cbc_sha', 'tls_dhe_dss_with_aes_128_cbc_sha',
                                'tls_rsa_with_3des_ede_cbc_sha', 'tls_dhe_dss_with_3des_ede_cbc_sha']),
)


match_spec = dict(
    status_codes=dict(type='list', elements='str')
)


probe_spec = dict(
    host=dict(type='str'),
    interval=dict(type='int'),
    name=dict(type='str'),
    path=dict(type='str'),
    protocol=dict(type='str', choices=['http', 'https']),
    timeout=dict(type='int'),
    unhealthy_threshold=dict(type='int'),
    pick_host_name_from_backend_http_settings=dict(type='bool', default=False),
    port=dict(type='int'),
    match=dict(type='dict', options=match_spec)
)


redirect_path_rules_spec = dict(
    name=dict(type='str'),
    path_map_name=dict(type='str'),
)


redirect_configuration_spec = dict(
    include_path=dict(type='bool'),
    include_query_string=dict(type='bool'),
    name=dict(type='str'),
    redirect_type=dict(type='str', choices=['permanent', 'found', 'see_other', 'temporary']),
    target_listener=dict(type='str'),
    request_routing_rules=dict(type='list', elements='str'),
    url_path_maps=dict(type='list', elements='str'),
    path_rules=dict(type='list', elements='dict', options=redirect_path_rules_spec),
)


rewrite_condition_spec = dict(
    variable=dict(type='str', required=True),
    pattern=dict(type='str', required=True),
    ignore_case=dict(type='bool', default=True),
    negate=dict(type='bool', default=False),
)


rewrite_header_configuration_spec = dict(
    header_name=dict(type='str', required=True),
    header_value=dict(type='str', default=''),
)


rewrite_url_configuration_spec = dict(
    modified_path=dict(type='str'),
    modified_query_string=dict(type='str'),
    reroute=dict(type='bool', default=False),
)


rewrite_action_set_spec = dict(
    request_header_configurations=dict(type='list', elements='dict', options=rewrite_header_configuration_spec, default=[]),
    response_header_configurations=dict(type='list', elements='dict', options=rewrite_header_configuration_spec, default=[]),
    url_configuration=dict(type='dict', options=rewrite_url_configuration_spec),
)


rewrite_rule_spec = dict(
    name=dict(type='str', required=True),
    rule_sequence=dict(type='int', required=True),
    conditions=dict(type='list', elements='dict', options=rewrite_condition_spec, default=[]),
    action_set=dict(type='dict', required=True, options=rewrite_action_set_spec),
)


rewrite_rule_set_spec = dict(
    name=dict(type='str', required=True),
    rewrite_rules=dict(type='list', elements='dict', required=True, options=rewrite_rule_spec),
)


path_rules_spec = dict(
    name=dict(type='str'),
    backend_address_pool=dict(type='str'),
    backend_http_settings=dict(type='str'),
    redirect_configuration=dict(type='str'),
    paths=dict(type='list', elements='str'),
    rewrite_rule_set=dict(type='str'),
)


url_path_maps_spec = dict(
    name=dict(type='str'),
    default_backend_address_pool=dict(type='str'),
    default_backend_http_settings=dict(type='str'),
    path_rules=dict(
        type='list',
        elements='dict',
        options=path_rules_spec,
        mutually_exclusive=[('backend_address_pool', 'redirect_configuration')],
        required_one_of=[('backend_address_pool', 'redirect_configuration')],
        required_together=[('backend_address_pool', 'backend_http_settings')],
    ),
    default_redirect_configuration=dict(type='str'),
    default_rewrite_rule_set=dict(type='str'),
)

autoscale_configuration_spec = dict(
    max_capacity=dict(type='int'),
    min_capacity=dict(type='int'),
)

waf_configuration_exclusions_spec = dict(
    match_variable=dict(type='str'),
    selector=dict(type='str'),
    selector_match_operator=dict(type='str'),
)

waf_configuration_disabled_rule_groups_spec = dict(
    rule_group_name=dict(type='str'),
    rules=dict(type='list', elements='int', default=[]),
)

firewall_policy_spec = dict(
    id=dict(type='str'),
    name=dict(type='str'),
    force_association=dict(type='bool', default=True),
)

web_application_firewall_configuration_spec = dict(
    enabled=dict(type='bool'),
    firewall_mode=dict(type='str', choices=['Detection', 'Prevention']),
    rule_set_type=dict(type='str', choices=['OWASP']),
    rule_set_version=dict(type='str'),
    request_body_check=dict(type='bool'),
    max_request_body_size=dict(type='int'),
    max_request_body_size_in_kb=dict(type='int'),
    file_upload_limit_in_mb=dict(type='int'),
    exclusions=dict(type='list', elements='dict', options=waf_configuration_exclusions_spec, default=[]),
    disabled_rule_groups=dict(type='list', elements='dict', options=waf_configuration_disabled_rule_groups_spec, default=[]),
    firewall_policy=dict(type='dict', options=firewall_policy_spec),
)

trusted_root_certificates_spec = dict(
    name=dict(type='str'),
    data=dict(type='str'),
    key_vault_secret_id=dict(type='str', default='')
)


class AzureRMApplicationGateways(AzureRMModuleBaseExt):
    """Configuration class for an Azure RM Application Gateway resource"""

    def __init__(self):
        self.module_arg_spec = dict(
            resource_group=dict(
                type='str',
                required=True
            ),
            name=dict(
                type='str',
                required=True
            ),
            location=dict(
                type='str'
            ),
            sku=dict(
                type='dict',
                options=sku_spec,
            ),
            ssl_policy=dict(
                type='dict',
                options=ssl_policy_spec
            ),
            gateway_ip_configurations=dict(
                type='list',
                elements='dict',
                options=dict(
                    name=dict(type='str'),
                    subnet=dict(
                        type='dict',
                        options=dict(
                            id=dict(type='str'),
                            name=dict(type='str'),
                            virtual_network_name=dict(type='str')
                        )
                    )
                )
            ),
            authentication_certificates=dict(
                type='list',
                elements='dict',
                options=dict(
                    name=dict(type='str'),
                    data=dict(type='str')
                ),
            ),
            ssl_certificates=dict(
                type='list',
                elements='dict',
                options=dict(
                    data=dict(type='str'),
                    password=dict(type='str', no_log=True),
                    name=dict(type='str')
                )
            ),
            trusted_root_certificates=dict(
                type='list',
                elements='dict',
                options=trusted_root_certificates_spec
            ),
            redirect_configurations=dict(
                type='list',
                elements='dict',
                options=redirect_configuration_spec
            ),
            rewrite_rule_sets=dict(
                type='list',
                elements='dict',
                options=rewrite_rule_set_spec
            ),
            frontend_ip_configurations=dict(
                type='list',
                elements='dict',
                options=dict(
                    private_ip_address=dict(type='str'),
                    private_ip_allocation_method=dict(type='str', choices=['static', 'dynamic']),
                    public_ip_address=dict(type='raw'),
                    name=dict(type='str'),
                    subnet=dict(
                        type='dict',
                        options=dict(
                            id=dict(type='str'),
                            name=dict(type='str'),
                            virtual_network_name=dict(type='str')
                        )
                    )
                )
            ),
            frontend_ports=dict(
                type='list',
                elements='dict',
                options=dict(
                    port=dict(type='str'),
                    name=dict(type='str')
                )
            ),
            backend_address_pools=dict(
                type='list',
                elements='dict',
                options=dict(
                    name=dict(type='str'),
                    backend_addresses=dict(
                        type='list',
                        elements='dict',
                        options=dict(
                            fqdn=dict(type='str'),
                            ip_address=dict(type='str')
                        )
                    )
                )
            ),
            backend_http_settings_collection=dict(
                type='list',
                elements='dict',
                options=dict(
                    probe=dict(type='raw'),
                    port=dict(type='int'),
                    protocol=dict(type='str', choices=['http', 'https']),
                    cookie_based_affinity=dict(type='str', choices=['enabled', 'disabled']),
                    connection_draining=dict(
                        type='dict',
                        options=dict(
                            drain_timeout_in_sec=dict(type='int'),
                            enabled=dict(type='bool')
                        )
                    ),
                    request_timeout=dict(type='int'),
                    authentication_certificates=dict(
                        type='list',
                        elements='dict',
                        options=dict(
                            id=dict(type='str')
                        )
                    ),
                    trusted_root_certificates=dict(type='list', elements='raw'),
                    host_name=dict(type='str'),
                    pick_host_name_from_backend_address=dict(type='bool'),
                    affinity_cookie_name=dict(type='str'),
                    path=dict(type='str'),
                    name=dict(type='str')
                )
            ),
            probes=dict(
                type='list',
                elements='dict',
                options=probe_spec
            ),
            http_listeners=dict(
                type='list',
                elements='dict',
                options=dict(
                    frontend_ip_configuration=dict(type='raw'),
                    frontend_port=dict(type='raw'),
                    protocol=dict(type='str', choices=['http', 'https']),
                    host_name=dict(type='str'),
                    ssl_certificate=dict(type='raw'),
                    require_server_name_indication=dict(type='bool'),
                    name=dict(type='str'),
                )
            ),
            url_path_maps=dict(
                type='list',
                elements='dict',
                options=url_path_maps_spec,
                mutually_exclusive=[('default_backend_address_pool', 'default_redirect_configuration')],
                required_one_of=[('default_backend_address_pool', 'default_redirect_configuration')],
                required_together=[('default_backend_address_pool', 'default_backend_http_settings')],
            ),
            request_routing_rules=dict(
                type='list',
                elements='dict',
                options=dict(
                    rule_type=dict(type='str', choices=['basic', 'path_based_routing']),
                    priority=dict(type='int', required=True),
                    backend_address_pool=dict(type='raw'),
                    backend_http_settings=dict(type='raw'),
                    http_listener=dict(type='raw'),
                    name=dict(type='str'),
                    redirect_configuration=dict(type='raw'),
                    rewrite_rule_set=dict(type='raw'),
                    url_path_map=dict(type='raw'),
                )
            ),
            autoscale_configuration=dict(
                type='dict',
                options=autoscale_configuration_spec,
            ),
            web_application_firewall_configuration=dict(
                type='dict',
                options=web_application_firewall_configuration_spec
            ),
            enable_http2=dict(
                type='bool',
                default=False
            ),
            identity=dict(
                type='dict',
                options=self.managed_identity_multiple_spec
            ),
            gateway_state=dict(
                type='str',
                choices=['started', 'stopped'],
            ),
            state=dict(
                type='str',
                default='present',
                choices=['present', 'absent']
            )
        )

        self.resource_group = None
        self.name = None
        self.parameters = dict()

        self.results = dict(changed=False)
        self.state = None
        self.gateway_state = None
        self.to_do = Actions.NoAction
        self.identity = None
        self._managed_identity = None

        super(AzureRMApplicationGateways, self).__init__(derived_arg_spec=self.module_arg_spec,
                                                         supports_check_mode=True,
                                                         supports_tags=True)

    @property
    def managed_identity(self):
        if not self._managed_identity:
            self._managed_identity = {"identity": ManagedServiceIdentity,
                                      "user_assigned": dict
                                      }
        return self._managed_identity

    def exec_module(self, **kwargs):
        """Main module execution method"""
        for key in list(self.module_arg_spec.keys()) + ['tags']:
            if hasattr(self, key):
                setattr(self, key, kwargs[key])
            elif kwargs[key] is not None:
                if key == "id":
                    self.parameters["id"] = kwargs[key]
                elif key == "location":
                    self.parameters["location"] = kwargs[key]
                elif key == "sku":
                    ev = kwargs[key]
                    if 'name' in ev:
                        if ev['name'] == 'standard_small':
                            ev['name'] = 'Standard_Small'
                        elif ev['name'] == 'standard_medium':
                            ev['name'] = 'Standard_Medium'
                        elif ev['name'] == 'standard_large':
                            ev['name'] = 'Standard_Large'
                        elif ev['name'] == 'standard_v2':
                            ev['name'] = 'Standard_v2'
                        elif ev['name'] == 'waf_medium':
                            ev['name'] = 'WAF_Medium'
                        elif ev['name'] == 'waf_large':
                            ev['name'] = 'WAF_Large'
                        elif ev['name'] == 'waf_v2':
                            ev['name'] = 'WAF_v2'
                    if 'tier' in ev:
                        if ev['tier'] == 'standard':
                            ev['tier'] = 'Standard'
                        if ev['tier'] == 'standard_v2':
                            ev['tier'] = 'Standard_v2'
                        elif ev['tier'] == 'waf':
                            ev['tier'] = 'WAF'
                        elif ev['tier'] == 'waf_v2':
                            ev['tier'] = 'WAF_v2'
                    self.parameters["sku"] = ev
                elif key == "ssl_policy":
                    ev = kwargs[key]
                    if 'policy_type' in ev:
                        ev['policy_type'] = _snake_to_camel(ev['policy_type'], True)
                    if 'policy_name' in ev:
                        if ev['policy_name'] == 'ssl_policy20150501':
                            ev['policy_name'] = 'AppGwSslPolicy20150501'
                        elif ev['policy_name'] == 'ssl_policy20170401':
                            ev['policy_name'] = 'AppGwSslPolicy20170401'
                        elif ev['policy_name'] == 'ssl_policy20170401_s':
                            ev['policy_name'] = 'AppGwSslPolicy20170401S'
                    if 'min_protocol_version' in ev:
                        if ev['min_protocol_version'] == 'tls_v1_0':
                            ev['min_protocol_version'] = 'TLSv1_0'
                        elif ev['min_protocol_version'] == 'tls_v1_1':
                            ev['min_protocol_version'] = 'TLSv1_1'
                        elif ev['min_protocol_version'] == 'tls_v1_2':
                            ev['min_protocol_version'] = 'TLSv1_2'
                    if 'disabled_ssl_protocols' in ev:
                        protocols = ev['disabled_ssl_protocols']
                        if protocols is not None:
                            for i in range(len(protocols)):
                                if protocols[i] == 'tls_v1_0':
                                    protocols[i] = 'TLSv1_0'
                                elif protocols[i] == 'tls_v1_1':
                                    protocols[i] = 'TLSv1_1'
                                elif protocols[i] == 'tls_v1_2':
                                    protocols[i] = 'TLSv1_2'
                    if 'cipher_suites' in ev:
                        suites = ev['cipher_suites']
                        if suites is not None:
                            for i in range(len(suites)):
                                suites[i] = suites[i].upper()
                    for prop_name in ['policy_name', 'min_protocol_version', 'disabled_ssl_protocols', 'cipher_suites']:
                        if prop_name in ev and ev[prop_name] is None:
                            # delete unspecified properties for clean comparison
                            del ev[prop_name]
                    self.parameters["ssl_policy"] = ev
                elif key == "gateway_ip_configurations":
                    ev = kwargs[key]
                    for i in range(len(ev)):
                        item = ev[i]
                        if 'subnet' in item and item['subnet'] is not None and 'name' in item['subnet'] and item['subnet']['name'] is not None and \
                                'virtual_network_name' in item['subnet'] and item['subnet']['virtual_network_name'] is not None:
                            id = subnet_id(self.subscription_id,
                                           kwargs['resource_group'],
                                           item['subnet']['virtual_network_name'],
                                           item['subnet']['name'])
                            item['subnet'] = {'id': id}
                    self.parameters["gateway_ip_configurations"] = kwargs[key]
                elif key == "authentication_certificates":
                    self.parameters["authentication_certificates"] = kwargs[key]
                elif key == "ssl_certificates":
                    self.parameters["ssl_certificates"] = kwargs[key]
                elif key == "trusted_root_certificates":
                    self.parameters["trusted_root_certificates"] = kwargs[key]
                elif key == "redirect_configurations":
                    ev = kwargs[key]
                    for i in range(len(ev)):
                        item = ev[i]
                        if 'redirect_type' in item:
                            item['redirect_type'] = _snake_to_camel(item['redirect_type'], True)
                        if 'target_listener' in item:
                            id = http_listener_id(self.subscription_id,
                                                  kwargs['resource_group'],
                                                  kwargs['name'],
                                                  item['target_listener'])
                            item['target_listener'] = {'id': id}
                        if item['request_routing_rules']:
                            for j in range(len(item['request_routing_rules'])):
                                rule_name = item['request_routing_rules'][j]
                                id = request_routing_rule_id(self.subscription_id,
                                                             kwargs['resource_group'],
                                                             kwargs['name'],
                                                             rule_name)
                                item['request_routing_rules'][j] = {'id': id}
                        else:
                            del item['request_routing_rules']
                        if item['url_path_maps']:
                            for j in range(len(item['url_path_maps'])):
                                pathmap_name = item['url_path_maps'][j]
                                id = url_path_map_id(self.subscription_id,
                                                     kwargs['resource_group'],
                                                     kwargs['name'],
                                                     pathmap_name)
                                item['url_path_maps'][j] = {'id': id}
                        else:
                            del item['url_path_maps']
                        if item['path_rules']:
                            for j in range(len(item['path_rules'])):
                                pathrule = item['path_rules'][j]
                                if 'name' in pathrule and 'path_map_name' in pathrule:
                                    id = url_path_rule_id(self.subscription_id,
                                                          kwargs['resource_group'],
                                                          kwargs['name'],
                                                          pathrule['path_map_name'],
                                                          pathrule['name'])
                                    item['path_rules'][j] = {'id': id}
                        else:
                            del item['path_rules']
                    self.parameters["redirect_configurations"] = ev
                elif key == "rewrite_rule_sets":
                    ev = kwargs[key]
                    for i in range(len(ev)):
                        ev2 = ev[i]['rewrite_rules']
                        for j in range(len(ev2)):
                            item2 = ev2[j]
                            if item2['action_set'].get('url_configuration'):
                                if not item2['action_set']['url_configuration'].get('modified_path'):
                                    del item2['action_set']['url_configuration']['modified_path']
                                if not item2['action_set']['url_configuration'].get('modified_query_string'):
                                    del item2['action_set']['url_configuration']['modified_query_string']
                            else:
                                del item2['action_set']['url_configuration']
                    self.parameters["rewrite_rule_sets"] = ev
                elif key == "frontend_ip_configurations":
                    ev = kwargs[key]
                    for i in range(len(ev)):
                        item = ev[i]
                        if 'private_ip_allocation_method' in item and item['private_ip_allocation_method'] is not None:
                            item['private_ip_allocation_method'] = _snake_to_camel(item['private_ip_allocation_method'], True)
                        if 'public_ip_address' in item and item['public_ip_address'] is not None:
                            id = public_ip_id(self.subscription_id,
                                              kwargs['resource_group'],
                                              item['public_ip_address'])
                            item['public_ip_address'] = {'id': id}
                        if 'subnet' in item and item['subnet'] is not None and 'name' in item['subnet'] and item['subnet']['name'] is not None and \
                                'virtual_network_name' in item['subnet'] and item['subnet']['virtual_network_name'] is not None:
                            id = subnet_id(self.subscription_id,
                                           kwargs['resource_group'],
                                           item['subnet']['virtual_network_name'],
                                           item['subnet']['name'])
                            item['subnet'] = {'id': id}
                    self.parameters["frontend_ip_configurations"] = ev
                elif key == "frontend_ports":
                    self.parameters["frontend_ports"] = kwargs[key]
                elif key == "backend_address_pools":
                    self.parameters["backend_address_pools"] = kwargs[key]
                elif key == "probes":
                    ev = kwargs[key]
                    for i in range(len(ev)):
                        item = ev[i]
                        if 'protocol' in item and item['protocol'] is not None:
                            item['protocol'] = _snake_to_camel(item['protocol'], True)
                        if 'pick_host_name_from_backend_http_settings' in item and item['pick_host_name_from_backend_http_settings'] and 'host' in item:
                            del item['host']
                    self.parameters["probes"] = ev
                elif key == "backend_http_settings_collection":
                    ev = kwargs[key]
                    for i in range(len(ev)):
                        item = ev[i]
                        if 'protocol' in item and item['protocol'] is not None:
                            item['protocol'] = _snake_to_camel(item['protocol'], True)
                        if 'cookie_based_affinity' in item and item['cookie_based_affinity'] is not None:
                            item['cookie_based_affinity'] = _snake_to_camel(item['cookie_based_affinity'], True)
                        if 'probe' in item and item['probe'] is not None:
                            id = probe_id(self.subscription_id,
                                          kwargs['resource_group'],
                                          kwargs['name'],
                                          item['probe'])
                            item['probe'] = {'id': id}
                        if 'trusted_root_certificates' in item and item['trusted_root_certificates'] is not None:
                            for j in range(len(item['trusted_root_certificates'])):
                                id = item['trusted_root_certificates'][j]
                                id = id if is_valid_resource_id(id) else trusted_root_certificate_id(self.subscription_id,
                                                                                                     kwargs['resource_group'],
                                                                                                     kwargs['name'],
                                                                                                     id)
                                item['trusted_root_certificates'][j] = {'id': id}
                    self.parameters["backend_http_settings_collection"] = ev
                elif key == "http_listeners":
                    ev = kwargs[key]
                    for i in range(len(ev)):
                        item = ev[i]
                        if 'frontend_ip_configuration' in item and item['frontend_ip_configuration'] is not None:
                            id = frontend_ip_configuration_id(self.subscription_id,
                                                              kwargs['resource_group'],
                                                              kwargs['name'],
                                                              item['frontend_ip_configuration'])
                            item['frontend_ip_configuration'] = {'id': id}

                        if 'frontend_port' in item and item['frontend_port'] is not None:
                            id = frontend_port_id(self.subscription_id,
                                                  kwargs['resource_group'],
                                                  kwargs['name'],
                                                  item['frontend_port'])
                            item['frontend_port'] = {'id': id}
                        if 'ssl_certificate' in item and item['ssl_certificate'] is not None:
                            id = ssl_certificate_id(self.subscription_id,
                                                    kwargs['resource_group'],
                                                    kwargs['name'],
                                                    item['ssl_certificate'])
                            item['ssl_certificate'] = {'id': id}
                        if 'protocol' in item and item['protocol'] is not None:
                            item['protocol'] = _snake_to_camel(item['protocol'], True)
                        ev[i] = item
                    self.parameters["http_listeners"] = ev
                elif key == "url_path_maps":
                    ev = kwargs[key]
                    for i in range(len(ev)):
                        item = ev[i]
                        if item['default_backend_address_pool'] and item['default_backend_address_pool'] is not None:
                            id = backend_address_pool_id(self.subscription_id,
                                                         kwargs['resource_group'],
                                                         kwargs['name'],
                                                         item['default_backend_address_pool'])
                            item['default_backend_address_pool'] = {'id': id}
                        else:
                            del item['default_backend_address_pool']
                        if item['default_backend_http_settings'] and item['default_backend_http_settings'] is not None:
                            id = backend_http_settings_id(self.subscription_id,
                                                          kwargs['resource_group'],
                                                          kwargs['name'],
                                                          item['default_backend_http_settings'])
                            item['default_backend_http_settings'] = {'id': id}
                        else:
                            del item['default_backend_http_settings']
                        if 'path_rules' in item:
                            ev2 = item['path_rules']
                            for j in range(len(ev2)):
                                item2 = ev2[j]
                                if item2['backend_address_pool'] and item2['backend_address_pool'] is not None:
                                    id = backend_address_pool_id(self.subscription_id,
                                                                 kwargs['resource_group'],
                                                                 kwargs['name'],
                                                                 item2['backend_address_pool'])
                                    item2['backend_address_pool'] = {'id': id}
                                else:
                                    del item2['backend_address_pool']
                                if item2['backend_http_settings'] and item2['backend_http_settings'] is not None:
                                    id = backend_http_settings_id(self.subscription_id,
                                                                  kwargs['resource_group'],
                                                                  kwargs['name'],
                                                                  item2['backend_http_settings'])
                                    item2['backend_http_settings'] = {'id': id}
                                else:
                                    del item2['backend_http_settings']
                                if item2['redirect_configuration'] and item2['redirect_configuration'] is not None:
                                    id = redirect_configuration_id(self.subscription_id,
                                                                   kwargs['resource_group'],
                                                                   kwargs['name'],
                                                                   item2['redirect_configuration'])
                                    item2['redirect_configuration'] = {'id': id}
                                else:
                                    del item2['redirect_configuration']
                                if item2['rewrite_rule_set']:
                                    id = item2['rewrite_rule_set']
                                    id = id if is_valid_resource_id(id) else rewrite_rule_set_id(self.subscription_id,
                                                                                                 kwargs['resource_group'],
                                                                                                 kwargs['name'],
                                                                                                 id)
                                    item2['rewrite_rule_set'] = {'id': id}
                                else:
                                    del item2['rewrite_rule_set']
                                ev2[j] = item2
                        if item['default_redirect_configuration']:
                            id = redirect_configuration_id(self.subscription_id,
                                                           kwargs['resource_group'],
                                                           kwargs['name'],
                                                           item['default_redirect_configuration'])
                            item['default_redirect_configuration'] = {'id': id}
                        else:
                            del item['default_redirect_configuration']
                        if item['default_rewrite_rule_set']:
                            id = item['default_rewrite_rule_set']
                            id = id if is_valid_resource_id(id) else rewrite_rule_set_id(self.subscription_id,
                                                                                         kwargs['resource_group'],
                                                                                         kwargs['name'],
                                                                                         id)
                            item['default_rewrite_rule_set'] = {'id': id}
                        else:
                            del item['default_rewrite_rule_set']
                        ev[i] = item
                    self.parameters["url_path_maps"] = ev
                elif key == "request_routing_rules":
                    ev = kwargs[key]
                    for i in range(len(ev)):
                        item = ev[i]
                        if 'rule_type' in item and item['rule_type'] is not None and item['rule_type'] == 'path_based_routing' and \
                                'backend_address_pool' in item and item['backend_address_pool'] is not None:
                            del item['backend_address_pool']
                        if 'backend_address_pool' in item and item['backend_address_pool'] is not None:
                            id = backend_address_pool_id(self.subscription_id,
                                                         kwargs['resource_group'],
                                                         kwargs['name'],
                                                         item['backend_address_pool'])
                            item['backend_address_pool'] = {'id': id}
                        if 'backend_http_settings' in item and item['backend_http_settings'] is not None:
                            id = backend_http_settings_id(self.subscription_id,
                                                          kwargs['resource_group'],
                                                          kwargs['name'],
                                                          item['backend_http_settings'])
                            item['backend_http_settings'] = {'id': id}
                        if 'http_listener' in item and item['http_listener'] is not None:
                            id = http_listener_id(self.subscription_id,
                                                  kwargs['resource_group'],
                                                  kwargs['name'],
                                                  item['http_listener'])
                            item['http_listener'] = {'id': id}
                        if 'protocol' in item and item['protocol'] is not None:
                            item['protocol'] = _snake_to_camel(item['protocol'], True)
                        if 'rule_type' in item and item['rule_type'] is not None:
                            item['rule_type'] = _snake_to_camel(item['rule_type'], True)
                        if 'redirect_configuration' in item and item['redirect_configuration'] is not None:
                            id = redirect_configuration_id(self.subscription_id,
                                                           kwargs['resource_group'],
                                                           kwargs['name'],
                                                           item['redirect_configuration'])
                            item['redirect_configuration'] = {'id': id}
                        if 'url_path_map' in item and item['url_path_map'] is not None:
                            id = url_path_map_id(self.subscription_id,
                                                 kwargs['resource_group'],
                                                 kwargs['name'],
                                                 item['url_path_map'])
                            item['url_path_map'] = {'id': id}
                        if item.get('rewrite_rule_set'):
                            id = item.get('rewrite_rule_set')
                            id = id if is_valid_resource_id(id) else rewrite_rule_set_id(self.subscription_id,
                                                                                         kwargs['resource_group'],
                                                                                         kwargs['name'],
                                                                                         id)
                            item['rewrite_rule_set'] = {'id': id}
                        ev[i] = item
                    self.parameters["request_routing_rules"] = ev
                elif key == "etag":
                    self.parameters["etag"] = kwargs[key]
                elif key == "autoscale_configuration":
                    self.parameters["autoscale_configuration"] = kwargs[key]
                elif key == "web_application_firewall_configuration":
                    self.set_web_application_firewall_configuration(kwargs)
                elif key == "enable_http2":
                    self.parameters["enable_http2"] = kwargs[key]
                elif key == "tags":
                    self.parameters["tags"] = kwargs[key]

        response = None

        self.mgmt_client = self.get_mgmt_svc_client(GenericRestClient,
                                                    base_url=self._cloud_environment.endpoints.resource_manager)

        resource_group = self.get_resource_group(self.resource_group)

        if "location" not in self.parameters:
            self.parameters["location"] = resource_group.location

        old_response = self.get_applicationgateway()

        properties = self.get_resource()
        old_ssl_certs = []
        if properties:
            for old_cert in properties.get('properties', {}).get('sslCertificates', []):
                old_public_cert = old_cert.get('properties', {}).get('publicCertData')
                old_ssl_certs.append(old_public_cert)

        if not old_response:
            self.log("Application Gateway instance doesn't exist")
            if self.state == 'absent':
                self.log("Old instance didn't exist")
            else:
                self.to_do = Actions.Create
        else:
            self.log("Application Gateway instance already exists")
            if self.state == 'absent':
                self.to_do = Actions.Delete
            elif self.state == 'present':
                self.log("Need to check if Application Gateway instance has to be deleted or may be updated")
                self.to_do = Actions.Update

        self.results['compare'] = []
        if self.identity:
            update_identity, identity = self.update_managed_identity(new_identity=self.identity, curr_identity=old_response.get('identity', {}))
        else:
            update_identity = False
            identity = None

        if (self.to_do == Actions.Update):
            if (old_response['operational_state'] == 'Stopped' and self.gateway_state == 'started'):
                self.to_do = Actions.Start
            elif (old_response['operational_state'] == 'Running' and self.gateway_state == 'stopped'):
                self.to_do = Actions.Stop
            elif ((old_response['operational_state'] == 'Stopped' and self.gateway_state == 'stopped') or
                  (old_response['operational_state'] == 'Running' and self.gateway_state == 'started')):
                self.to_do = Actions.NoAction
            elif (not self.idempotency_check(old_response, self.parameters) or
                  update_identity is True):
                self.to_do = Actions.Update
            else:
                self.to_do = Actions.NoAction

            update_tags, new_tags = self.update_tags(old_response.get('tags'))
            if update_tags:
                self.to_do = Actions.Update
                self.parameters["tags"] = new_tags

        self.parameters.update({"identity": identity})

        if (self.to_do == Actions.Create) or (self.to_do == Actions.Update):
            self.log("Need to Create / Update the Application Gateway instance")

            if self.check_mode:
                self.results['changed'] = True
                self.results["parameters"] = self.parameters
                return self.results

            response = self.create_update_applicationgateway()

            properties = self.get_resource() or {}
            new_ssl_certs = []
            if properties:
                for new_cert in properties.get('properties', {}).get('sslCertificates', []):
                    new_public_cert = new_cert.get('properties', {}).get('publicCertData')
                    new_ssl_certs.append(new_public_cert)

            if not old_response:
                self.results['changed'] = True
            else:
                self.results['changed'] = not compare_dicts(old_response, response) or \
                    old_ssl_certs.__ne__(new_ssl_certs)
            self.log("Creation / Update done")
        elif (self.to_do == Actions.Start) or (self.to_do == Actions.Stop):
            self.log("Need to Start / Stop the Application Gateway instance")
            self.results['changed'] = True
            response = old_response

            if self.check_mode:
                return self.results
            elif self.to_do == Actions.Start:
                self.start_applicationgateway()
                response["operational_state"] = "Running"
            else:
                self.stop_applicationgateway()
                response["operational_state"] = "Stopped"

        elif self.to_do == Actions.Delete:
            self.log("Application Gateway instance deleted")
            self.results['changed'] = True

            if self.check_mode:
                return self.results

            self.delete_applicationgateway()
            # make sure instance is actually deleted, for some Azure resources, instance is hanging around
            # for some time after deletion -- this should be really fixed in Azure
            while self.get_applicationgateway():
                time.sleep(20)
        else:
            self.log("Application Gateway instance unchanged")
            self.results['changed'] = False
            response = old_response

        if response:
            self.results.update(self.format_response(response))

        return self.results

    def create_update_applicationgateway(self):
        '''
        Creates or updates Application Gateway with the specified configuration.

        :return: deserialized Application Gateway instance state dictionary
        '''
        self.log("Creating / Updating the Application Gateway instance {0}".format(self.name))

        try:
            response = self.network_client.application_gateways.begin_create_or_update(resource_group_name=self.resource_group,
                                                                                       application_gateway_name=self.name,
                                                                                       parameters=self.parameters)
            if isinstance(response, LROPoller):
                response = self.get_poller_result(response)

        except Exception as exc:
            self.log('Error attempting to create the Application Gateway instance.')
            self.fail("Error creating the Application Gateway instance: {0}".format(str(exc)))
        return response.as_dict()

    def delete_applicationgateway(self):
        '''
        Deletes specified Application Gateway instance in the specified subscription and resource group.

        :return: True
        '''
        self.log("Deleting the Application Gateway instance {0}".format(self.name))
        try:
            response = self.network_client.application_gateways.begin_delete(resource_group_name=self.resource_group,
                                                                             application_gateway_name=self.name)
        except Exception as e:
            self.log('Error attempting to delete the Application Gateway instance.')
            self.fail("Error deleting the Application Gateway instance: {0}".format(str(e)))

        return True

    def get_applicationgateway(self):
        '''
        Gets the properties of the specified Application Gateway.

        :return: deserialized Application Gateway instance state dictionary
        '''
        self.log("Checking if the Application Gateway instance {0} is present".format(self.name))
        found = False
        try:
            response = self.network_client.application_gateways.get(resource_group_name=self.resource_group,
                                                                    application_gateway_name=self.name)
            found = True
            self.log("Response : {0}".format(response))
            self.log("Application Gateway instance : {0} found".format(response.name))
        except ResourceNotFoundError as e:
            self.log('Did not find the Application Gateway instance.')
        if found is True:
            return response.as_dict()

        return False

    def start_applicationgateway(self):
        self.log("Starting the Application Gateway instance {0}".format(self.name))
        try:
            response = self.network_client.application_gateways.begin_start(resource_group_name=self.resource_group,
                                                                            application_gateway_name=self.name)
            if isinstance(response, LROPoller):
                self.get_poller_result(response)
        except Exception as e:
            self.log('Error attempting to start the Application Gateway instance.')
            self.fail("Error starting the Application Gateway instance: {0}".format(str(e)))

    def stop_applicationgateway(self):
        self.log("Stopping the Application Gateway instance {0}".format(self.name))
        try:
            response = self.network_client.application_gateways.begin_stop(resource_group_name=self.resource_group,
                                                                           application_gateway_name=self.name)
            if isinstance(response, LROPoller):
                self.get_poller_result(response)
        except Exception as e:
            self.log('Error attempting to stop the Application Gateway instance.')
            self.fail("Error stopping the Application Gateway instance: {0}".format(str(e)))

    def format_response(self, appgw_dict):
        id = appgw_dict.get("id")
        id_dict = parse_resource_id(id)
        d = {
            "id": id,
            "name": appgw_dict.get("name"),
            "resource_group": id_dict.get('resource_group', self.resource_group),
            "location": appgw_dict.get("location"),
            "operational_state": appgw_dict.get("operational_state"),
            "provisioning_state": appgw_dict.get("provisioning_state"),
        }
        return d

    def get_resource(self):

        url = '/subscriptions/{0}/resourceGroups/{1}/providers/Microsoft.Network/' \
              'applicationGateways/{2}'.format(self.subscription_id, self.resource_group, self.name)

        query_parameters = {}
        query_parameters['api-version'] = '2022-05-01'
        header_parameters = {}
        header_parameters['Content-Type'] = 'application/json; charset=utf-8'
        status_code = [200, 201, 202]

        found = False
        try:
            response = self.mgmt_client.query(url,
                                              'GET',
                                              query_parameters,
                                              header_parameters,
                                              None,
                                              status_code,
                                              600,
                                              30)
            response = json.loads(response.body())
            found = True
            self.log("Response : {0}".format(response))
        except Exception as e:
            self.log('Did not find the AppGateway instance.')
        if found is True:
            return response

        return False

    def set_web_application_firewall_configuration(self, kwargs):
        waf_config = dict(kwargs['web_application_firewall_configuration'])
        if waf_config is None:
            return

        if 'firewall_policy' in waf_config and waf_config['firewall_policy'] is not None:
            if 'name' in waf_config['firewall_policy'] and waf_config['firewall_policy']['name'] is not None:
                waf_config['firewall_policy']['id'] = waf_policy_id(self.subscription_id,
                                                                    kwargs['resource_group'],
                                                                    waf_config['firewall_policy']['name'])
                del waf_config['firewall_policy']['name']

            self.parameters['force_firewall_policy_association'] = waf_config['firewall_policy']['force_association']
            del waf_config['firewall_policy']['force_association']
            self.parameters['firewall_policy'] = waf_config['firewall_policy']


def public_ip_id(subscription_id, resource_group_name, name):
    """Generate the id for a frontend ip configuration"""
    return '/subscriptions/{0}/resourceGroups/{1}/providers/Microsoft.Network/publicIPAddresses/{2}'.format(
        subscription_id,
        resource_group_name,
        name
    )


def frontend_ip_configuration_id(subscription_id, resource_group_name, appgateway_name, name):
    """Generate the id for a frontend ip configuration"""
    return '/subscriptions/{0}/resourceGroups/{1}/providers/Microsoft.Network/applicationGateways/{2}/frontendIPConfigurations/{3}'.format(
        subscription_id,
        resource_group_name,
        appgateway_name,
        name
    )


def frontend_port_id(subscription_id, resource_group_name, appgateway_name, name):
    """Generate the id for a frontend port"""
    return '/subscriptions/{0}/resourceGroups/{1}/providers/Microsoft.Network/applicationGateways/{2}/frontendPorts/{3}'.format(
        subscription_id,
        resource_group_name,
        appgateway_name,
        name
    )


def redirect_configuration_id(subscription_id, resource_group_name, appgateway_name, name):
    """Generate the id for a redirect configuration"""
    return '/subscriptions/{0}/resourceGroups/{1}/providers/Microsoft.Network/applicationGateways/{2}/redirectConfigurations/{3}'.format(
        subscription_id,
        resource_group_name,
        appgateway_name,
        name
    )


def ssl_certificate_id(subscription_id, resource_group_name, ssl_certificate_name, name):
    """Generate the id for a frontend port"""
    return '/subscriptions/{0}/resourceGroups/{1}/providers/Microsoft.Network/applicationGateways/{2}/sslCertificates/{3}'.format(
        subscription_id,
        resource_group_name,
        ssl_certificate_name,
        name
    )


def backend_address_pool_id(subscription_id, resource_group_name, appgateway_name, name):
    """Generate the id for an address pool"""
    return '/subscriptions/{0}/resourceGroups/{1}/providers/Microsoft.Network/applicationGateways/{2}/backendAddressPools/{3}'.format(
        subscription_id,
        resource_group_name,
        appgateway_name,
        name
    )


def probe_id(subscription_id, resource_group_name, appgateway_name, name):
    """Generate the id for a probe"""
    return '/subscriptions/{0}/resourceGroups/{1}/providers/Microsoft.Network/applicationGateways/{2}/probes/{3}'.format(
        subscription_id,
        resource_group_name,
        appgateway_name,
        name
    )


def backend_http_settings_id(subscription_id, resource_group_name, appgateway_name, name):
    """Generate the id for a http settings"""
    return '/subscriptions/{0}/resourceGroups/{1}/providers/Microsoft.Network/applicationGateways/{2}/backendHttpSettingsCollection/{3}'.format(
        subscription_id,
        resource_group_name,
        appgateway_name,
        name
    )


def http_listener_id(subscription_id, resource_group_name, appgateway_name, name):
    """Generate the id for a http listener"""
    return '/subscriptions/{0}/resourceGroups/{1}/providers/Microsoft.Network/applicationGateways/{2}/httpListeners/{3}'.format(
        subscription_id,
        resource_group_name,
        appgateway_name,
        name
    )


def url_path_map_id(subscription_id, resource_group_name, appgateway_name, name):
    """Generate the id for a url path map"""
    return '/subscriptions/{0}/resourceGroups/{1}/providers/Microsoft.Network/applicationGateways/{2}/urlPathMaps/{3}'.format(
        subscription_id,
        resource_group_name,
        appgateway_name,
        name
    )


def url_path_rule_id(subscription_id, resource_group_name, appgateway_name, url_path_map_name, name):
    """Generate the id for a url path map"""
    return '/subscriptions/{0}/resourceGroups/{1}/providers/Microsoft.Network/applicationGateways/{2}/urlPathMaps/{3}/pathRules/{4}'.format(
        subscription_id,
        resource_group_name,
        appgateway_name,
        url_path_map_name,
        name
    )


def subnet_id(subscription_id, resource_group_name, virtual_network_name, name):
    """Generate the id for a subnet in a virtual network"""
    return '/subscriptions/{0}/resourceGroups/{1}/providers/Microsoft.Network/virtualNetworks/{2}/subnets/{3}'.format(
        subscription_id,
        resource_group_name,
        virtual_network_name,
        name
    )


def ip_configuration_id(subscription_id, resource_group_name, network_interface_name, name):
    """Generate the id for a request routing rule in an application gateway"""
    return '/subscriptions/{0}/resourceGroups/{1}/providers/Microsoft.Network/networkInterfaces/{2}/ipConfigurations/{3}'.format(
        subscription_id,
        resource_group_name,
        network_interface_name,
        name
    )


def request_routing_rule_id(subscription_id, resource_group_name, appgateway_name, name):
    """Generate the id for a request routing rule in an application gateway"""
    return '/subscriptions/{0}/resourceGroups/{1}/providers/Microsoft.Network/applicationGateways/{2}/requestRoutingRules/{3}'.format(
        subscription_id,
        resource_group_name,
        appgateway_name,
        name
    )


def rewrite_rule_set_id(subscription_id, resource_group_name, appgateway_name, name):
    """Generate the id for a rewrite rule set in an application gateway"""
    return '/subscriptions/{0}/resourceGroups/{1}/providers/Microsoft.Network/applicationGateways/{2}/rewriteRuleSets/{3}'.format(
        subscription_id,
        resource_group_name,
        appgateway_name,
        name
    )


def trusted_root_certificate_id(subscription_id, resource_group_name, appgateway_name, name):
    """Generate the id for a trusted root certificate in an application gateway"""
    return '/subscriptions/{0}/resourceGroups/{1}/providers/Microsoft.Network/applicationGateways/{2}/trustedRootCertificates/{3}'.format(
        subscription_id,
        resource_group_name,
        appgateway_name,
        name
    )


def waf_policy_id(subscription_id, resource_group_name, policy_name):
    """Generate the id for a web application firewall policy"""
    return '/subscriptions/{0}/resourceGroups/{1}/providers/Microsoft.Network/ApplicationGatewayWebApplicationFirewallPolicies/{2}'.format(
        subscription_id,
        resource_group_name,
        policy_name,
    )


def compare_dicts(old_response, new_response):
    """Compare two dictionaries using recursive_diff method and assuming that null values coming from yaml input
    are acting like absent values"""

    oldd = array_to_dict([old_response])
    newd = array_to_dict([new_response])
    diffs = recursive_diff(oldd, newd, skip_keys=['etag'])
    if diffs is None:
        return True
    else:
        actual_diffs = diffs[1]
        return all(value is None or not value for value in actual_diffs.values())


def array_to_dict(array):
    '''Converts list object to dictionary object, including any nested properties on elements.'''
    new = {}
    for index, item in enumerate(array):
        new[index] = deepcopy(item)
        if isinstance(item, dict):
            for nested in item:
                if isinstance(item[nested], list):
                    new[index][nested] = array_to_dict(item[nested])
    return new


def recursive_diff(dict1, dict2, skip_keys=None):
    """Recursively diff two dictionaries

    Raises ``TypeError`` for incorrect argument type.

    :arg dict1: Dictionary to compare against.
    :arg dict2: Dictionary to compare with ``dict1``.
    :arg skip_keys: Array of keys to ignore in compare.
    :return: Tuple of dictionaries of differences or ``None`` if there are no differences.
    """

    skip_keys = skip_keys or []

    if not all((isinstance(item, MutableMapping) for item in (dict1, dict2))):
        raise TypeError("Unable to diff 'dict1' %s and 'dict2' %s. "
                        "Both must be a dictionary." % (type(dict1), type(dict2)))

    left = dict((k, v) for (k, v) in dict1.items() if k not in dict2 and k not in skip_keys)
    right = dict((k, v) for (k, v) in dict2.items() if k not in dict1 and k not in skip_keys)
    for k in (set(dict1.keys()) & set(dict2.keys())):
        if k in skip_keys:
            continue
        if isinstance(dict1[k], dict) and isinstance(dict2[k], dict):
            result = recursive_diff(dict1[k], dict2[k], skip_keys=skip_keys)
            if result:
                left[k] = result[0]
                right[k] = result[1]
        elif dict1[k] != dict2[k]:
            left[k] = dict1[k]
            right[k] = dict2[k]
    if left or right:
        return left, right
    return None


def main():
    """Main execution"""
    AzureRMApplicationGateways()


if __name__ == '__main__':
    main()<|MERGE_RESOLUTION|>--- conflicted
+++ resolved
@@ -890,7 +890,6 @@
                     - (Deprecated) The version of the rule set type.
                     - This value has been deprecated, and will be removed in a later version. Use I(firewall_policy) instead.
                 type: str
-<<<<<<< HEAD
             firewall_policy:
                 version_added: "2.8.0"
                 description:
@@ -910,44 +909,6 @@
                             - If true, associates the firewall policy with an application gateway regardless whether the policy differs from the WAF Config.
                         type: bool
                         default: true
-    identity:
-        description:
-            - Identity for the App Gateway
-        type: dict
-        version_added: '2.7.0'
-        suboptions:
-            type:
-                description:
-                    - Type of the managed identity
-                choices:
-                    - SystemAssigned
-                    - UserAssigned
-                    - SystemAssigned, UserAssigned
-                    - None
-                default: None
-                type: str
-            user_assigned_identities:
-                description:
-                    - User Assigned Managed Identities and its options
-                required: false
-                type: dict
-                default: {}
-                suboptions:
-                    id:
-                        description:
-                            - List of the user assigned identities IDs associated to the App Gateway
-                        required: false
-                        type: list
-                        elements: str
-                        default: []
-                    append:
-                        description:
-                            - If the list of identities has to be appended to current identities (true) or if it has to replace current identities (false)
-                        required: false
-                        type: bool
-                        default: True
-=======
->>>>>>> 25b0a968
     gateway_state:
         description:
             - Start or Stop the application gateway. When specified, no updates will occur to the gateway.
