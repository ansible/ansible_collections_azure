--- conflicted
+++ resolved
@@ -1094,16 +1094,9 @@
 )
 
 try:
-<<<<<<< HEAD
-    from msrestazure.azure_exceptions import CloudError
-    from msrest.polling import LROPoller
-    from msrestazure.tools import parse_resource_id, is_valid_resource_id
-=======
     from azure.core.exceptions import ResourceNotFoundError
     from azure.core.polling import LROPoller
-    from azure.mgmt.network import NetworkManagementClient
-    from msrestazure.tools import parse_resource_id
->>>>>>> 094fff84
+    from msrestazure.tools import parse_resource_id, is_valid_resource_id
 except ImportError:
     # This is handled in azure_rm_common
     pass
@@ -1676,14 +1669,6 @@
         old_response = None
         response = None
 
-<<<<<<< HEAD
-=======
-        self.mgmt_client = self.get_mgmt_svc_client(NetworkManagementClient,
-                                                    base_url=self._cloud_environment.endpoints.resource_manager,
-                                                    is_track2=True,
-                                                    api_version='2021-03-01')
-
->>>>>>> 094fff84
         resource_group = self.get_resource_group(self.resource_group)
 
         if "location" not in self.parameters:
@@ -1794,15 +1779,9 @@
         self.log("Creating / Updating the Application Gateway instance {0}".format(self.name))
 
         try:
-<<<<<<< HEAD
-            response = self.network_client.application_gateways.create_or_update(resource_group_name=self.resource_group,
-                                                                                 application_gateway_name=self.name,
-                                                                                 parameters=self.parameters)
-=======
-            response = self.mgmt_client.application_gateways.begin_create_or_update(resource_group_name=self.resource_group,
-                                                                                    application_gateway_name=self.name,
-                                                                                    parameters=self.parameters)
->>>>>>> 094fff84
+            response = self.network_client.application_gateways.begin_create_or_update(resource_group_name=self.resource_group,
+                                                                                       application_gateway_name=self.name,
+                                                                                       parameters=self.parameters)
             if isinstance(response, LROPoller):
                 response = self.get_poller_result(response)
 
@@ -1819,15 +1798,9 @@
         '''
         self.log("Deleting the Application Gateway instance {0}".format(self.name))
         try:
-<<<<<<< HEAD
-            response = self.network_client.application_gateways.delete(resource_group_name=self.resource_group,
-                                                                       application_gateway_name=self.name)
-        except CloudError as e:
-=======
-            response = self.mgmt_client.application_gateways.begin_delete(resource_group_name=self.resource_group,
-                                                                          application_gateway_name=self.name)
+            response = self.network_client.application_gateways.begin_delete(resource_group_name=self.resource_group,
+                                                                             application_gateway_name=self.name)
         except Exception as e:
->>>>>>> 094fff84
             self.log('Error attempting to delete the Application Gateway instance.')
             self.fail("Error deleting the Application Gateway instance: {0}".format(str(e)))
 
@@ -1857,13 +1830,8 @@
     def start_applicationgateway(self):
         self.log("Starting the Application Gateway instance {0}".format(self.name))
         try:
-<<<<<<< HEAD
-            response = self.network_client.application_gateways.start(resource_group_name=self.resource_group,
-                                                                      application_gateway_name=self.name)
-=======
-            response = self.mgmt_client.application_gateways.begin_start(resource_group_name=self.resource_group,
-                                                                         application_gateway_name=self.name)
->>>>>>> 094fff84
+            response = self.network_client.application_gateways.begin_start(resource_group_name=self.resource_group,
+                                                                            application_gateway_name=self.name)
             if isinstance(response, LROPoller):
                 self.get_poller_result(response)
         except Exception as e:
@@ -1873,13 +1841,8 @@
     def stop_applicationgateway(self):
         self.log("Stopping the Application Gateway instance {0}".format(self.name))
         try:
-<<<<<<< HEAD
-            response = self.network_client.application_gateways.stop(resource_group_name=self.resource_group,
-                                                                     application_gateway_name=self.name)
-=======
-            response = self.mgmt_client.application_gateways.begin_stop(resource_group_name=self.resource_group,
-                                                                        application_gateway_name=self.name)
->>>>>>> 094fff84
+            response = self.network_client.application_gateways.begin_stop(resource_group_name=self.resource_group,
+                                                                           application_gateway_name=self.name)
             if isinstance(response, LROPoller):
                 self.get_poller_result(response)
         except Exception as e:
