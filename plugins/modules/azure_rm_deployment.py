--- conflicted
+++ resolved
@@ -21,69 +21,6 @@
     - For more information on Azure Resource Manager templates see U(https://azure.microsoft.com/en-us/documentation/articles/resource-group-template-deploy/).
 
 options:
-<<<<<<< HEAD
-  resource_group:
-    description:
-        - The resource group name to use or create to host the deployed template.
-    required: true
-    aliases:
-        - resource_group_name
-  name:
-    description:
-        - The name of the deployment to be tracked in the resource group deployment history.
-        - Re-using a deployment name will overwrite the previous value in the resource group's deployment history.
-    default: ansible-arm
-    aliases:
-        - deployment_name
-  location:
-    description:
-        - The geo-locations in which the resource group will be located.
-    default: westus
-  deployment_mode:
-    description:
-        - In incremental mode, resources are deployed without deleting existing resources that are not included in the template.
-        - In complete mode resources are deployed and existing resources in the resource group not included in the template are deleted.
-    default: incremental
-    choices:
-        - complete
-        - incremental
-  template:
-    description:
-        - A hash containing the templates inline. This parameter is mutually exclusive with I(template_link).
-        - Either I(template) or I(template_link) is required if I(state=present).
-    type: dict
-  template_link:
-    description:
-        - Uri of file containing the template body. This parameter is mutually exclusive with I(template).
-        - Either I(template) or I(template_link) is required if I(state=present).
-  parameters:
-    description:
-        - A hash of all the required template variables for the deployment template. This parameter is mutually exclusive with I(parameters_link).
-        - Either I(parameters_link) or I(parameters) is required if I(state=present).
-    type: dict
-  parameters_link:
-    description:
-        - Uri of file containing the parameters body. This parameter is mutually exclusive with I(parameters).
-        - Either I(parameters_link) or I(parameters) is required if I(state=present).
-  wait_for_deployment_completion:
-    description:
-        - Whether or not to block until the deployment has completed.
-    type: bool
-    default: 'yes'
-  wait_for_deployment_polling_period:
-    description:
-        - Time (in seconds) to wait between polls when waiting for deployment completion.
-    default: 10
-  state:
-    description:
-        - If I(state=present), template will be created.
-        - If I(state=present) and deployment exists, it will be updated.
-        - If I(state=absent), the deployment resource will be deleted.
-    default: present
-    choices:
-        - present
-        - absent
-=======
     resource_group:
         description:
             - The resource group name to use or create to host the deployed template.
@@ -147,13 +84,12 @@
         description:
             - If I(state=present), template will be created.
             - If I(state=present) and deployment exists, it will be updated.
-            - If I(state=absent), the resource group will be removed.
+            - If I(state=absent), the deployment resource will be deleted.
         default: present
         type: str
         choices:
             - present
             - absent
->>>>>>> b41ccc29
 
 extends_documentation_fragment:
     - azure.azcollection.azure
