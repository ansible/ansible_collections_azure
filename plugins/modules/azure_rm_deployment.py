--- conflicted
+++ resolved
@@ -410,10 +410,6 @@
 
 try:
     from itertools import chain
-<<<<<<< HEAD
-=======
-    from azure.common.exceptions import CloudError
->>>>>>> 142e2dc6
     from azure.core.exceptions import ResourceNotFoundError
     from azure.mgmt.resource.resources import ResourceManagementClient
     from azure.mgmt.network import NetworkManagementClient
