--- conflicted
+++ resolved
@@ -417,12 +417,7 @@
 
 try:
     from azure.core.exceptions import ResourceNotFoundError
-<<<<<<< HEAD
     from azure.mgmt.core.tools import is_valid_resource_id
-    from azure.mgmt.network import NetworkManagementClient
-=======
-    from msrestazure.tools import is_valid_resource_id
->>>>>>> 5b058c28
 except ImportError:
     # This is handled in azure_rm_common
     pass
