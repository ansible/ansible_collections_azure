#!/usr/bin/python
#
# Copyright (c) 2020 Haiyuan Zhang, <haiyzhan@microsoft.com>
#
# GNU General Public License v3.0+ (see COPYING or https://www.gnu.org/licenses/gpl-3.0.txt)

from __future__ import absolute_import, division, print_function

__metaclass__ = type


DOCUMENTATION = '''
module: azure_rm_adpassword_info

version_added: "0.2.0"

short_description: Get application password info

description:
        - Get application password info.

options:
    app_id:
        description:
            - The application ID.
        type: str
    service_principal_object_id:
        description:
            - The service principal object ID.
        type: str
    key_id:
        description:
            - The password key ID.
        type: str
    tenant:
        description:
            - The tenant ID.
        type: str
        required: True
    end_date:
        description:
            - Date or datemtime after which credentials expire.
            - Default value is one year after current time.
        type: str
    value:
        description:
            - The application password value.
            - Length greater than 18 characters.
        type: str
    app_object_id:
        description:
            - The application object ID.
        type: str

extends_documentation_fragment:
    - azure.azcollection.azure

author:
    haiyuan_zhang (@haiyuazhang)
    Fred-sun (@Fred-sun)
'''

EXAMPLES = '''
  - name: get ad password info
    azure_rm_adpassword_info:
      app_id: "{{ app_id }}"
      tenant: "{{ tenant_id }}"
      key_id: "{{ key_id }}"
'''

RETURN = '''
passwords:
    description:
        - The password info.
    returned: success
    type: dict
    contains:
        custom_key_identifier:
            description:
                - Custom key identifier.
            type: str
            returned: always
            sample: None
        end_date:
            description:
                - Date or datemtime after which credentials expire.
                - Default value is one year after current time.
            type: datetime
            returned: always
            sample: 2021-06-18T06:51:25.508304+00:00
        key_id:
            description:
                - The password key ID.
            type: str
            returned: always
            sample: xxxxxxxx-xxxx-xxxx-xxxx-xxxxxxxxxxxx
        start_date:
            description:
                - Date or datetime at which credentials become valid.
                - Default value is current time
            type: datetime
            returned: always
            sample: 2020-06-18T06:51:25.508304+00:00

'''

from ansible_collections.azure.azcollection.plugins.module_utils.azure_rm_common import AzureRMModuleBase

try:
<<<<<<< HEAD
    import asyncio
    from msgraph.generated.applications.applications_request_builder import ApplicationsRequestBuilder
=======
    from azure.graphrbac.models import GraphErrorException
>>>>>>> 0543e81d
except ImportError:
    # This is handled in azure_rm_common
    pass


class AzureRMADPasswordInfo(AzureRMModuleBase):
    def __init__(self):

        self.module_arg_spec = dict(
            app_id=dict(type='str'),
            app_object_id=dict(type='str'),
            service_principal_object_id=dict(type='str'),
            key_id=dict(type='str'),
            tenant=dict(type='str', required=True),
            value=dict(type='str'),
            end_date=dict(type='str'),
        )

        self.tenant = None
        self.app_id = None
        self.service_principal_object_id = None
        self.app_object_id = None
        self.key_id = None
        self.value = None
        self.end_date = None
        self.results = dict(changed=False)

        self.client = None

        super(AzureRMADPasswordInfo, self).__init__(derived_arg_spec=self.module_arg_spec,
                                                    supports_tags=False,
                                                    supports_check_mode=True,
                                                    is_ad_resource=True)

    def exec_module(self, **kwargs):

        for key in list(self.module_arg_spec.keys()):
            setattr(self, key, kwargs[key])

        self._client = self.get_msgraph_client(self.tenant)
        self.resolve_app_obj_id()
        passwords = self.get_all_passwords()

        if self.key_id:
            filtered = [pd for pd in passwords if str(pd.key_id) == self.key_id]
            self.results['passwords'] = [self.to_dict(pd) for pd in filtered]
        else:
            self.results['passwords'] = [self.to_dict(pd) for pd in passwords]

        return self.results

    def resolve_app_obj_id(self):
        try:
            if self.app_object_id is not None:
                return
            elif self.app_id or self.service_principal_object_id:
                if not self.app_id:
                    sp = asyncio.get_event_loop().run_until_complete(self.get_service_principal())
                    self.app_id = sp.app_id
                if not self.app_id:
                    self.fail("can't resolve app via service principal object id {0}".format(self.service_principal_object_id))

                apps = asyncio.get_event_loop().run_until_complete(self.get_applications())    
                result = list(apps.value)
                if result:
                    self.app_object_id = result[0].id
                else:
                    self.fail("can't resolve app via app id {0}".format(self.app_id))
            else:
                self.fail("one of the [app_id, app_object_id, service_principal_object_id] must be set")

        except Exception as ge:
            self.fail("error in resolve app_object_id {0}".format(str(ge)))

    def get_all_passwords(self):

        try:
            application = asyncio.get_event_loop().run_until_complete(self.get_application())
            passwordCredentials = application.password_credentials
            return passwordCredentials
        except Exception as ge:
            self.fail("failed to fetch passwords for app {0}: {1}".format(self.app_object_id, str(ge)))

    def to_dict(self, pd):
        return dict(
            end_date=pd.end_date_time,
            start_date=pd.start_date_time,
            key_id=str(pd.key_id),
            custom_key_identifier=str(pd.custom_key_identifier)
        )

    async def get_service_principal(self):
        return await self._client.service_principals.by_service_principal_id(self.service_principal_object_id).get()

    async def get_applications(self):
        request_configuration = ApplicationsRequestBuilder.ApplicationsRequestBuilderGetRequestConfiguration(
                query_parameters = ApplicationsRequestBuilder.ApplicationsRequestBuilderGetQueryParameters(
                    filter = "appId eq '{0}'".format(self.app_id),
                ),
            )
        return await self._client.applications.get(request_configuration = request_configuration)

    async def get_application(self):
        return await self._client.applications.by_application_id(self.app_object_id).get()

def main():
    AzureRMADPasswordInfo()


if __name__ == '__main__':
    main()<|MERGE_RESOLUTION|>--- conflicted
+++ resolved
@@ -107,12 +107,8 @@
 from ansible_collections.azure.azcollection.plugins.module_utils.azure_rm_common import AzureRMModuleBase
 
 try:
-<<<<<<< HEAD
     import asyncio
     from msgraph.generated.applications.applications_request_builder import ApplicationsRequestBuilder
-=======
-    from azure.graphrbac.models import GraphErrorException
->>>>>>> 0543e81d
 except ImportError:
     # This is handled in azure_rm_common
     pass
