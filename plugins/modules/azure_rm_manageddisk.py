--- conflicted
+++ resolved
@@ -172,7 +172,6 @@
             - The total throughput (MBps) that will be allowed across all VMs mounting the shared disk as ReadOnly.
             - MBps means millions of bytes per second - MB here uses the ISO notation, of powers of 10.
         type: int
-<<<<<<< HEAD
     tier:
         description:
             - Performance tier assigned to this disk.
@@ -196,7 +195,6 @@
             - P60
             - P70
             - P80
-=======
     network_access_policy:
         description:
             - Policy for accessing the disk via network.
@@ -212,7 +210,6 @@
         choices:
             - Enabled
             - Disabled
->>>>>>> 228c08db
 
 extends_documentation_fragment:
     - azure.azcollection.azure
@@ -377,13 +374,11 @@
             type: int
             returned: always
             sample: 30
-<<<<<<< HEAD
         tier:
             description:
                 - Performance tier assigned to the managed disk.
             type: str
             sample: "P30"
-=======
         network_access_policy:
             description:
                 - Policy for accessing the disk via network.
@@ -396,7 +391,6 @@
             type: str
             returned: always
             sample: Enabled
->>>>>>> 228c08db
 changed:
     description:
         - Whether or not the resource has changed.
@@ -443,12 +437,9 @@
         disk_m_bps_read_write=managed_disk.disk_m_bps_read_write,
         disk_iops_read_only=managed_disk.disk_iops_read_only,
         disk_m_bps_read_only=managed_disk.disk_m_bps_read_only,
-<<<<<<< HEAD
         tier=managed_disk.tier,
-=======
         public_network_access=managed_disk.public_network_access,
         network_access_policy=managed_disk.network_access_policy
->>>>>>> 228c08db
     )
 
 
@@ -529,12 +520,10 @@
             disk_m_bps_read_write=dict(
                 type='int'
             ),
-<<<<<<< HEAD
             tier=dict(
                 type='str',
                 choices=['P1', 'P2', 'P3', 'P4', 'P6', 'P10', 'P15', 'P20', 'P30', 'P40', 'P50', 'P60', 'P70', 'P80']
             ),
-=======
             public_network_access=dict(
                 type='str',
                 choices=['Enabled', 'Disabled']
@@ -543,7 +532,6 @@
                 type='str',
                 choices=['AllowAll', 'AllowPrivate', 'DenyAll']
             )
->>>>>>> 228c08db
         )
         required_if = [
             ('create_option', 'import', ['source_uri', 'storage_account_id']),
@@ -574,12 +562,9 @@
         self.disk_m_bps_read_write = None
         self.disk_iops_read_only = None
         self.disk_m_bps_read_only = None
-<<<<<<< HEAD
         self.tier = None
-=======
         self.public_network_access = None
-        self.etwork_access_policy = None
->>>>>>> 228c08db
+        self.network_access_policy = None
 
         mutually_exclusive = [['managed_by_extended', 'managed_by']]
 
@@ -765,15 +750,12 @@
             disk_params['disk_iops_read_write'] = self.disk_iops_read_write
         if self.disk_iops_read_only is not None:
             disk_params['disk_iops_read_only'] = self.disk_iops_read_only
-<<<<<<< HEAD
         if self.tier is not None:
             disk_params['tier'] = self.tier
-=======
         if self.network_access_policy is not None:
             disk_params['network_access_policy'] = self.network_access_policy
         if self.public_network_access is not None:
             disk_params['public_network_access'] = self.public_network_access
->>>>>>> 228c08db
         disk_params['creation_data'] = creation_data
         return disk_params
 
@@ -823,17 +805,13 @@
             resp = True
         if self.disk_m_bps_read_only is not None and found_disk['disk_m_bps_read_only'] != self.disk_m_bps_read_only:
             resp = True
-<<<<<<< HEAD
         if self.tier is not None:
             if not found_disk['tier'] == self.tier:
                 resp = True
-=======
         if self.network_access_policy is not None and found_disk['network_access_policy'] != self.network_access_policy:
             resp = True
         if self.public_network_access is not None and found_disk['public_network_access'] != self.public_network_access:
             resp = True
-
->>>>>>> 228c08db
         return resp
 
     def delete_managed_disk(self):
