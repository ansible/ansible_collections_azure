# Copyright (c) 2016 Matt Davis, <mdavis@ansible.com>
#                    Chris Houseknecht, <house@redhat.com>
#
# GNU General Public License v3.0+ (see COPYING or https://www.gnu.org/licenses/gpl-3.0.txt)

from __future__ import absolute_import, division, print_function
__metaclass__ = type


import os
import re
import types
import copy
import inspect
import traceback
import json

try:
    from azure.graphrbac import GraphRbacManagementClient
except Exception:
    pass
from os.path import expanduser

from ansible.module_utils.basic import \
    AnsibleModule, missing_required_lib, env_fallback

try:
    from ansible.module_utils.ansible_release import __version__ as ANSIBLE_VERSION
except Exception:
    ANSIBLE_VERSION = 'unknown'
from ansible.module_utils.six.moves import configparser
import ansible.module_utils.six.moves.urllib.parse as urlparse

AZURE_COMMON_ARGS = dict(
    auth_source=dict(
        type='str',
        choices=['auto', 'cli', 'env', 'credential_file', 'msi'],
        fallback=(env_fallback, ['ANSIBLE_AZURE_AUTH_SOURCE']),
        default="auto"
    ),
    profile=dict(type='str'),
    subscription_id=dict(type='str'),
    client_id=dict(type='str', no_log=True),
    secret=dict(type='str', no_log=True),
    tenant=dict(type='str', no_log=True),
    ad_user=dict(type='str', no_log=True),
    password=dict(type='str', no_log=True),
    cloud_environment=dict(type='str', default='AzureCloud'),
    cert_validation_mode=dict(type='str', choices=['validate', 'ignore']),
    api_profile=dict(type='str', default='latest'),
    adfs_authority_url=dict(type='str', default=None)
)

AZURE_CREDENTIAL_ENV_MAPPING = dict(
    profile='AZURE_PROFILE',
    subscription_id='AZURE_SUBSCRIPTION_ID',
    client_id='AZURE_CLIENT_ID',
    secret='AZURE_SECRET',
    tenant='AZURE_TENANT',
    ad_user='AZURE_AD_USER',
    password='AZURE_PASSWORD',
    cloud_environment='AZURE_CLOUD_ENVIRONMENT',
    cert_validation_mode='AZURE_CERT_VALIDATION_MODE',
    adfs_authority_url='AZURE_ADFS_AUTHORITY_URL'
)


class SDKProfile(object):  # pylint: disable=too-few-public-methods

    def __init__(self, default_api_version, profile=None):
        """Constructor.

        :param str default_api_version: Default API version if not overridden by a profile. Nullable.
        :param profile: A dict operation group name to API version.
        :type profile: dict[str, str]
        """
        self.profile = profile if profile is not None else {}
        self.profile[None] = default_api_version

    @property
    def default_api_version(self):
        return self.profile[None]


# FUTURE: this should come from the SDK or an external location.
# For now, we have to copy from azure-cli
AZURE_API_PROFILES = {
    'latest': {
        'AuthorizationManagementClient': '2018-09-01-preview',
        'ContainerInstanceManagementClient': '2018-02-01-preview',
        'ComputeManagementClient': dict(
            default_api_version='2018-10-01',
            resource_skus='2018-10-01',
            disks='2018-06-01',
            snapshots='2018-10-01',
            virtual_machine_run_commands='2018-10-01'
        ),
        'NetworkManagementClient': '2019-06-01',
        'ResourceManagementClient': '2017-05-10',
        'StorageManagementClient': '2019-06-01',
        'SubscriptionClient': '2019-11-01',
        'WebSiteManagementClient': '2018-02-01',
        'PostgreSQLManagementClient': '2017-12-01',
        'MySQLManagementClient': '2017-12-01',
        'MariaDBManagementClient': '2019-03-01',
        'ManagementLockClient': '2016-09-01'
    },
    '2019-03-01-hybrid': {
        'StorageManagementClient': '2017-10-01',
        'NetworkManagementClient': '2017-10-01',
        'ComputeManagementClient': SDKProfile('2017-12-01', {
            'resource_skus': '2017-09-01',
            'disks': '2017-03-30',
            'snapshots': '2017-03-30'
        }),
        'ManagementLinkClient': '2016-09-01',
        'ManagementLockClient': '2016-09-01',
        'PolicyClient': '2016-12-01',
        'ResourceManagementClient': '2018-05-01',
        'SubscriptionClient': '2016-06-01',
        'DnsManagementClient': '2016-04-01',
        'KeyVaultManagementClient': '2016-10-01',
        'AuthorizationManagementClient': SDKProfile('2015-07-01', {
            'classic_administrators': '2015-06-01',
            'policy_assignments': '2016-12-01',
            'policy_definitions': '2016-12-01'
        }),
        'KeyVaultClient': '2016-10-01',
        'azure.multiapi.storage': '2017-11-09',
        'azure.multiapi.cosmosdb': '2017-04-17'
    },
    '2018-03-01-hybrid': {
        'StorageManagementClient': '2016-01-01',
        'NetworkManagementClient': '2017-10-01',
        'ComputeManagementClient': SDKProfile('2017-03-30'),
        'ManagementLinkClient': '2016-09-01',
        'ManagementLockClient': '2016-09-01',
        'PolicyClient': '2016-12-01',
        'ResourceManagementClient': '2018-02-01',
        'SubscriptionClient': '2016-06-01',
        'DnsManagementClient': '2016-04-01',
        'KeyVaultManagementClient': '2016-10-01',
        'AuthorizationManagementClient': SDKProfile('2015-07-01', {
            'classic_administrators': '2015-06-01'
        }),
        'KeyVaultClient': '2016-10-01',
        'azure.multiapi.storage': '2017-04-17',
        'azure.multiapi.cosmosdb': '2017-04-17'
    },
    '2017-03-09-profile': {
        'StorageManagementClient': '2016-01-01',
        'NetworkManagementClient': '2015-06-15',
        'ComputeManagementClient': SDKProfile('2016-03-30'),
        'ManagementLinkClient': '2016-09-01',
        'ManagementLockClient': '2015-01-01',
        'PolicyClient': '2015-10-01-preview',
        'ResourceManagementClient': '2016-02-01',
        'SubscriptionClient': '2016-06-01',
        'DnsManagementClient': '2016-04-01',
        'KeyVaultManagementClient': '2016-10-01',
        'AuthorizationManagementClient': SDKProfile('2015-07-01', {
            'classic_administrators': '2015-06-01'
        }),
        'KeyVaultClient': '2016-10-01',
        'azure.multiapi.storage': '2015-04-05'
    }
}

AZURE_TAG_ARGS = dict(
    tags=dict(type='dict'),
    append_tags=dict(type='bool', default=True),
)

AZURE_COMMON_REQUIRED_IF = [
    ('log_mode', 'file', ['log_path'])
]

ANSIBLE_USER_AGENT = 'Ansible/{0}'.format(ANSIBLE_VERSION)
CLOUDSHELL_USER_AGENT_KEY = 'AZURE_HTTP_USER_AGENT'
VSCODEEXT_USER_AGENT_KEY = 'VSCODEEXT_USER_AGENT'

CIDR_PATTERN = re.compile(r"(([0-9]|[1-9][0-9]|1[0-9]{2}|2[0-4][0-9]|25[0-5])\.){3}([0-9]|[1-9][0-9]|1"
                          r"[0-9]{2}|2[0-4][0-9]|25[0-5])(/([0-9]|[1-2][0-9]|3[0-2]))")

AZURE_SUCCESS_STATE = "Succeeded"
AZURE_FAILED_STATE = "Failed"

HAS_AZURE = True
HAS_AZURE_EXC = None
HAS_AZURE_CLI_CORE = True
HAS_AZURE_CLI_CORE_EXC = None

HAS_MSRESTAZURE = True
HAS_MSRESTAZURE_EXC = None

try:
    import importlib
except ImportError:
    # This passes the sanity import test, but does not provide a user friendly error message.
    # Doing so would require catching Exception for all imports of Azure dependencies in modules and module_utils.
    importlib = None

try:
    from packaging.version import Version
    HAS_PACKAGING_VERSION = True
    HAS_PACKAGING_VERSION_EXC = None
except ImportError:
    Version = None
    HAS_PACKAGING_VERSION = False
    HAS_PACKAGING_VERSION_EXC = traceback.format_exc()

# NB: packaging issue sometimes cause msrestazure not to be installed, check it separately
try:
    from msrest.serialization import Serializer
except ImportError:
    HAS_MSRESTAZURE_EXC = traceback.format_exc()
    HAS_MSRESTAZURE = False

try:
    from enum import Enum
    from msrestazure.azure_active_directory import AADTokenCredentials
    from msrestazure.azure_exceptions import CloudError
    from msrestazure.azure_active_directory import MSIAuthentication
    from msrestazure.tools import parse_resource_id, resource_id, is_valid_resource_id
    from msrestazure import azure_cloud
    from azure.common.credentials import ServicePrincipalCredentials, UserPassCredentials
    from azure.mgmt.monitor.version import VERSION as monitor_client_version
    from azure.mgmt.network.version import VERSION as network_client_version
    from azure.mgmt.storage.version import VERSION as storage_client_version
    from azure.mgmt.compute.version import VERSION as compute_client_version
    from azure.mgmt.resource.version import VERSION as resource_client_version
    from azure.mgmt.dns.version import VERSION as dns_client_version
    from azure.mgmt.web.version import VERSION as web_client_version
    from azure.mgmt.network import NetworkManagementClient
    from azure.mgmt.resource.resources import ResourceManagementClient
    from azure.mgmt.resource.subscriptions import SubscriptionClient
    from azure.mgmt.storage import StorageManagementClient
    from azure.mgmt.compute import ComputeManagementClient
    from azure.mgmt.dns import DnsManagementClient
    from azure.mgmt.privatedns import PrivateDnsManagementClient
    import azure.mgmt.privatedns.models as PrivateDnsModels
    from azure.mgmt.monitor import MonitorManagementClient
    from azure.mgmt.web import WebSiteManagementClient
    from azure.mgmt.containerservice import ContainerServiceClient
    from azure.mgmt.marketplaceordering import MarketplaceOrderingAgreements
    from azure.mgmt.trafficmanager import TrafficManagerManagementClient
    from azure.storage.cloudstorageaccount import CloudStorageAccount
    from azure.storage.blob import PageBlobService, BlockBlobService
    from adal.authentication_context import AuthenticationContext
    from azure.mgmt.authorization import AuthorizationManagementClient
    from azure.mgmt.sql import SqlManagementClient
    from azure.mgmt.servicebus import ServiceBusManagementClient
    import azure.mgmt.servicebus.models as ServicebusModel
    from azure.mgmt.rdbms.postgresql import PostgreSQLManagementClient
    from azure.mgmt.rdbms.mysql import MySQLManagementClient
    from azure.mgmt.rdbms.mariadb import MariaDBManagementClient
    from azure.mgmt.containerregistry import ContainerRegistryManagementClient
    from azure.mgmt.containerinstance import ContainerInstanceManagementClient
    from azure.mgmt.loganalytics import LogAnalyticsManagementClient
    import azure.mgmt.loganalytics.models as LogAnalyticsModels
    from azure.mgmt.automation import AutomationClient
    import azure.mgmt.automation.models as AutomationModel
    from azure.mgmt.iothub import IotHubClient
    from azure.mgmt.iothub import models as IoTHubModels
    from msrest.service_client import ServiceClient
    from msrestazure import AzureConfiguration
    from msrest.authentication import Authentication
    from azure.mgmt.resource.locks import ManagementLockClient
except ImportError as exc:
    Authentication = object
    HAS_AZURE_EXC = traceback.format_exc()
    HAS_AZURE = False

from base64 import b64encode, b64decode
from hashlib import sha256
from hmac import HMAC
from time import time

try:
    from urllib import (urlencode, quote_plus)
except ImportError:
    from urllib.parse import (urlencode, quote_plus)

try:
    from azure.cli.core.util import CLIError
    from azure.common.credentials import get_cli_profile
    from azure.common.cloud import get_cli_active_cloud
except ImportError:
    HAS_AZURE_CLI_CORE = False
    HAS_AZURE_CLI_CORE_EXC = None
    CLIError = Exception


def azure_id_to_dict(id):
    pieces = re.sub(r'^\/', '', id).split('/')
    result = {}
    index = 0
    while index < len(pieces) - 1:
        result[pieces[index]] = pieces[index + 1]
        index += 1
    return result


def format_resource_id(val, subscription_id, namespace, types, resource_group):
    return resource_id(name=val,
                       resource_group=resource_group,
                       namespace=namespace,
                       type=types,
                       subscription=subscription_id) if not is_valid_resource_id(val) else val


def normalize_location_name(name):
    return name.replace(' ', '').lower()


# FUTURE: either get this from the requirements file (if we can be sure it's always available at runtime)
# or generate the requirements files from this so we only have one source of truth to maintain...
AZURE_PKG_VERSIONS = {
    'StorageManagementClient': {
        'package_name': 'storage',
        'expected_version': '11.1.0'
    },
    'ComputeManagementClient': {
        'package_name': 'compute',
        'expected_version': '4.4.0'
    },
    'ContainerInstanceManagementClient': {
        'package_name': 'containerinstance',
        'expected_version': '0.4.0'
    },
    'NetworkManagementClient': {
        'package_name': 'network',
        'expected_version': '2.3.0'
    },
    'ResourceManagementClient': {
        'package_name': 'resource',
        'expected_version': '2.1.0'
    },
    'DnsManagementClient': {
        'package_name': 'dns',
        'expected_version': '2.1.0'
    },
    'PrivateDnsManagementClient': {
        'package_name': 'privatedns',
        'expected_version': '0.1.0'
    },
    'WebSiteManagementClient': {
        'package_name': 'web',
        'expected_version': '0.41.0'
    },
    'TrafficManagerManagementClient': {
        'package_name': 'trafficmanager',
        'expected_version': '0.50.0'
    },
} if HAS_AZURE else {}


AZURE_MIN_RELEASE = '2.0.0'


class AzureRMModuleBase(object):
    def __init__(self, derived_arg_spec, bypass_checks=False, no_log=False,
                 check_invalid_arguments=None, mutually_exclusive=None, required_together=None,
                 required_one_of=None, add_file_common_args=False, supports_check_mode=False,
                 required_if=None, supports_tags=True, facts_module=False, skip_exec=False, is_ad_resource=False):

        merged_arg_spec = dict()
        merged_arg_spec.update(AZURE_COMMON_ARGS)
        if supports_tags:
            merged_arg_spec.update(AZURE_TAG_ARGS)

        if derived_arg_spec:
            merged_arg_spec.update(derived_arg_spec)

        merged_required_if = list(AZURE_COMMON_REQUIRED_IF)
        if required_if:
            merged_required_if += required_if

        self.module = AnsibleModule(argument_spec=merged_arg_spec,
                                    bypass_checks=bypass_checks,
                                    no_log=no_log,
                                    mutually_exclusive=mutually_exclusive,
                                    required_together=required_together,
                                    required_one_of=required_one_of,
                                    add_file_common_args=add_file_common_args,
                                    supports_check_mode=supports_check_mode,
                                    required_if=merged_required_if)

        if not HAS_PACKAGING_VERSION:
            self.fail(msg=missing_required_lib('packaging'),
                      exception=HAS_PACKAGING_VERSION_EXC)

        if not HAS_MSRESTAZURE:
            self.fail(msg=missing_required_lib('msrestazure'),
                      exception=HAS_MSRESTAZURE_EXC)

        if not HAS_AZURE:
            self.fail(msg=missing_required_lib('ansible[azure] (azure >= {0})'.format(AZURE_MIN_RELEASE)),
                      exception=HAS_AZURE_EXC)

        self._authorization_client = None
        self._network_client = None
        self._storage_client = None
        self._subscription_client = None
        self._resource_client = None
        self._compute_client = None
        self._dns_client = None
        self._private_dns_client = None
        self._web_client = None
        self._marketplace_client = None
        self._sql_client = None
        self._mysql_client = None
        self._mariadb_client = None
        self._postgresql_client = None
        self._containerregistry_client = None
        self._containerinstance_client = None
        self._containerservice_client = None
        self._managedcluster_client = None
        self._traffic_manager_management_client = None
        self._monitor_client = None
        self._resource = None
        self._log_analytics_client = None
        self._servicebus_client = None
        self._automation_client = None
        self._IoThub_client = None
        self._lock_client = None

        self.check_mode = self.module.check_mode
        self.api_profile = self.module.params.get('api_profile')
        self.facts_module = facts_module
        # self.debug = self.module.params.get('debug')

        # delegate auth to AzureRMAuth class (shared with all plugin types)
        self.azure_auth = AzureRMAuth(fail_impl=self.fail, is_ad_resource=is_ad_resource, **self.module.params)

        # common parameter validation
        if self.module.params.get('tags'):
            self.validate_tags(self.module.params['tags'])

        if not skip_exec:
            res = self.exec_module(**self.module.params)
            self.module.exit_json(**res)

    def check_client_version(self, client_type):
        # Ensure Azure modules are at least 2.0.0rc5.
        package_version = AZURE_PKG_VERSIONS.get(client_type.__name__, None)
        if package_version is not None:
            client_name = package_version.get('package_name')
            try:
                client_module = importlib.import_module(client_type.__module__)
                client_version = client_module.VERSION
            except (RuntimeError, AttributeError):
                # can't get at the module version for some reason, just fail silently...
                return
            expected_version = package_version.get('expected_version')
            if Version(client_version) < Version(expected_version):
                self.fail("Installed azure-mgmt-{0} client version is {1}. The minimum supported version is {2}. Try "
                          "`pip install ansible[azure]`".format(client_name, client_version, expected_version))
            if Version(client_version) != Version(expected_version):
                self.module.warn("Installed azure-mgmt-{0} client version is {1}. The expected version is {2}. Try "
                                 "`pip install ansible[azure]`".format(client_name, client_version, expected_version))

    def exec_module(self, **kwargs):
        self.fail("Error: {0} failed to implement exec_module method.".format(self.__class__.__name__))

    def fail(self, msg, **kwargs):
        '''
        Shortcut for calling module.fail()

        :param msg: Error message text.
        :param kwargs: Any key=value pairs
        :return: None
        '''
        self.module.fail_json(msg=msg, **kwargs)

    def deprecate(self, msg, version=None):
        self.module.deprecate(msg, version)

    def log(self, msg, pretty_print=False):
        if pretty_print:
            self.module.debug(json.dumps(msg, indent=4, sort_keys=True))
        else:
            self.module.debug(msg)

    def validate_tags(self, tags):
        '''
        Check if tags dictionary contains string:string pairs.

        :param tags: dictionary of string:string pairs
        :return: None
        '''
        if not self.facts_module:
            if not isinstance(tags, dict):
                self.fail("Tags must be a dictionary of string:string values.")
            for key, value in tags.items():
                if not isinstance(value, str):
                    self.fail("Tags values must be strings. Found {0}:{1}".format(str(key), str(value)))

    def update_tags(self, tags):
        '''
        Call from the module to update metadata tags. Returns tuple
        with bool indicating if there was a change and dict of new
        tags to assign to the object.

        :param tags: metadata tags from the object
        :return: bool, dict
        '''
        tags = tags or dict()
        new_tags = copy.copy(tags) if isinstance(tags, dict) else dict()
        param_tags = self.module.params.get('tags') if isinstance(self.module.params.get('tags'), dict) else dict()
        append_tags = self.module.params.get('append_tags') if self.module.params.get('append_tags') is not None else True
        changed = False
        # check add or update
        for key, value in param_tags.items():
            if not new_tags.get(key) or new_tags[key] != value:
                changed = True
                new_tags[key] = value
        # check remove
        if not append_tags:
            for key, value in tags.items():
                if not param_tags.get(key):
                    new_tags.pop(key)
                    changed = True
        return changed, new_tags

    def has_tags(self, obj_tags, tag_list):
        '''
        Used in fact modules to compare object tags to list of parameter tags. Return true if list of parameter tags
        exists in object tags.

        :param obj_tags: dictionary of tags from an Azure object.
        :param tag_list: list of tag keys or tag key:value pairs
        :return: bool
        '''

        if not obj_tags and tag_list:
            return False

        if not tag_list:
            return True

        matches = 0
        result = False
        for tag in tag_list:
            tag_key = tag
            tag_value = None
            if ':' in tag:
                tag_key, tag_value = tag.split(':')
            if tag_value and obj_tags.get(tag_key) == tag_value:
                matches += 1
            elif not tag_value and obj_tags.get(tag_key):
                matches += 1
        if matches == len(tag_list):
            result = True
        return result

    def get_resource_group(self, resource_group):
        '''
        Fetch a resource group.

        :param resource_group: name of a resource group
        :return: resource group object
        '''
        try:
            return self.rm_client.resource_groups.get(resource_group)
        except CloudError as cloud_error:
            self.fail("Error retrieving resource group {0} - {1}".format(resource_group, cloud_error.message))
        except Exception as exc:
            self.fail("Error retrieving resource group {0} - {1}".format(resource_group, str(exc)))

    def parse_resource_to_dict(self, resource):
        '''
        Return a dict of the give resource, which contains name and resource group.

        :param resource: It can be a resource name, id or a dict contains name and resource group.
        '''
        resource_dict = parse_resource_id(resource) if not isinstance(resource, dict) else resource
        resource_dict['resource_group'] = resource_dict.get('resource_group', self.resource_group)
        resource_dict['subscription_id'] = resource_dict.get('subscription_id', self.subscription_id)
        return resource_dict

    def serialize_obj(self, obj, class_name, enum_modules=None):
        '''
        Return a JSON representation of an Azure object.

        :param obj: Azure object
        :param class_name: Name of the object's class
        :param enum_modules: List of module names to build enum dependencies from.
        :return: serialized result
        '''
        enum_modules = [] if enum_modules is None else enum_modules

        dependencies = dict()
        if enum_modules:
            for module_name in enum_modules:
                mod = importlib.import_module(module_name)
                for mod_class_name, mod_class_obj in inspect.getmembers(mod, predicate=inspect.isclass):
                    dependencies[mod_class_name] = mod_class_obj
            self.log("dependencies: ")
            self.log(str(dependencies))
        serializer = Serializer(classes=dependencies)
        return serializer.body(obj, class_name, keep_readonly=True)

    def get_poller_result(self, poller, wait=5):
        '''
        Consistent method of waiting on and retrieving results from Azure's long poller

        :param poller Azure poller object
        :return object resulting from the original request
        '''
        try:
            delay = wait
            while not poller.done():
                self.log("Waiting for {0} sec".format(delay))
                poller.wait(timeout=delay)
            return poller.result()
        except Exception as exc:
            self.log(str(exc))
            raise

    def check_provisioning_state(self, azure_object, requested_state='present'):
        '''
        Check an Azure object's provisioning state. If something did not complete the provisioning
        process, then we cannot operate on it.

        :param azure_object An object such as a subnet, storageaccount, etc. Must have provisioning_state
                            and name attributes.
        :return None
        '''

        if hasattr(azure_object, 'properties') and hasattr(azure_object.properties, 'provisioning_state') and \
           hasattr(azure_object, 'name'):
            # resource group object fits this model
            if isinstance(azure_object.properties.provisioning_state, Enum):
                if azure_object.properties.provisioning_state.value != AZURE_SUCCESS_STATE and \
                   requested_state != 'absent':
                    self.fail("Error {0} has a provisioning state of {1}. Expecting state to be {2}.".format(
                              azure_object.name, azure_object.properties.provisioning_state, AZURE_SUCCESS_STATE))
                return
            if azure_object.properties.provisioning_state != AZURE_SUCCESS_STATE and \
               requested_state != 'absent':
                self.fail("Error {0} has a provisioning state of {1}. Expecting state to be {2}.".format(
                    azure_object.name, azure_object.properties.provisioning_state, AZURE_SUCCESS_STATE))
            return

        if hasattr(azure_object, 'provisioning_state') or not hasattr(azure_object, 'name'):
            if isinstance(azure_object.provisioning_state, Enum):
                if azure_object.provisioning_state.value != AZURE_SUCCESS_STATE and requested_state != 'absent':
                    self.fail("Error {0} has a provisioning state of {1}. Expecting state to be {2}.".format(
                        azure_object.name, azure_object.provisioning_state, AZURE_SUCCESS_STATE))
                return
            if azure_object.provisioning_state != AZURE_SUCCESS_STATE and requested_state != 'absent':
                self.fail("Error {0} has a provisioning state of {1}. Expecting state to be {2}.".format(
                    azure_object.name, azure_object.provisioning_state, AZURE_SUCCESS_STATE))

    def get_blob_client(self, resource_group_name, storage_account_name, storage_blob_type='block'):
        keys = dict()
        try:
            # Get keys from the storage account
            self.log('Getting keys')
            account_keys = self.storage_client.storage_accounts.list_keys(resource_group_name, storage_account_name)
        except Exception as exc:
            self.fail("Error getting keys for account {0} - {1}".format(storage_account_name, str(exc)))

        try:
            self.log('Create blob service')
            if storage_blob_type == 'page':
                return PageBlobService(endpoint_suffix=self._cloud_environment.suffixes.storage_endpoint,
                                       account_name=storage_account_name,
                                       account_key=account_keys.keys[0].value)
            elif storage_blob_type == 'block':
                return BlockBlobService(endpoint_suffix=self._cloud_environment.suffixes.storage_endpoint,
                                        account_name=storage_account_name,
                                        account_key=account_keys.keys[0].value)
            else:
                raise Exception("Invalid storage blob type defined.")
        except Exception as exc:
            self.fail("Error creating blob service client for storage account {0} - {1}".format(storage_account_name,
                                                                                                str(exc)))

    def create_default_pip(self, resource_group, location, public_ip_name, allocation_method='Dynamic', sku=None):
        '''
        Create a default public IP address <public_ip_name> to associate with a network interface.
        If a PIP address matching <public_ip_name> exists, return it. Otherwise, create one.

        :param resource_group: name of an existing resource group
        :param location: a valid azure location
        :param public_ip_name: base name to assign the public IP address
        :param allocation_method: one of 'Static' or 'Dynamic'
        :param sku: sku
        :return: PIP object
        '''
        pip = None

        self.log("Starting create_default_pip {0}".format(public_ip_name))
        self.log("Check to see if public IP {0} exists".format(public_ip_name))
        try:
            pip = self.network_client.public_ip_addresses.get(resource_group, public_ip_name)
        except CloudError:
            pass

        if pip:
            self.log("Public ip {0} found.".format(public_ip_name))
            self.check_provisioning_state(pip)
            return pip

        params = self.network_models.PublicIPAddress(
            location=location,
            public_ip_allocation_method=allocation_method,
            sku=sku
        )
        self.log('Creating default public IP {0}'.format(public_ip_name))
        try:
            poller = self.network_client.public_ip_addresses.create_or_update(resource_group, public_ip_name, params)
        except Exception as exc:
            self.fail("Error creating {0} - {1}".format(public_ip_name, str(exc)))

        return self.get_poller_result(poller)

    def create_default_securitygroup(self, resource_group, location, security_group_name, os_type, open_ports):
        '''
        Create a default security group <security_group_name> to associate with a network interface. If a security group matching
        <security_group_name> exists, return it. Otherwise, create one.

        :param resource_group: Resource group name
        :param location: azure location name
        :param security_group_name: base name to use for the security group
        :param os_type: one of 'Windows' or 'Linux'. Determins any default rules added to the security group.
        :param ssh_port: for os_type 'Linux' port used in rule allowing SSH access.
        :param rdp_port: for os_type 'Windows' port used in rule allowing RDP access.
        :return: security_group object
        '''
        group = None

        self.log("Create security group {0}".format(security_group_name))
        self.log("Check to see if security group {0} exists".format(security_group_name))
        try:
            group = self.network_client.network_security_groups.get(resource_group, security_group_name)
        except CloudError:
            pass

        if group:
            self.log("Security group {0} found.".format(security_group_name))
            self.check_provisioning_state(group)
            return group

        parameters = self.network_models.NetworkSecurityGroup()
        parameters.location = location

        if not open_ports:
            # Open default ports based on OS type
            if os_type == 'Linux':
                # add an inbound SSH rule
                parameters.security_rules = [
                    self.network_models.SecurityRule(protocol='Tcp',
                                                     source_address_prefix='*',
                                                     destination_address_prefix='*',
                                                     access='Allow',
                                                     direction='Inbound',
                                                     description='Allow SSH Access',
                                                     source_port_range='*',
                                                     destination_port_range='22',
                                                     priority=100,
                                                     name='SSH')
                ]
                parameters.location = location
            else:
                # for windows add inbound RDP and WinRM rules
                parameters.security_rules = [
                    self.network_models.SecurityRule(protocol='Tcp',
                                                     source_address_prefix='*',
                                                     destination_address_prefix='*',
                                                     access='Allow',
                                                     direction='Inbound',
                                                     description='Allow RDP port 3389',
                                                     source_port_range='*',
                                                     destination_port_range='3389',
                                                     priority=100,
                                                     name='RDP01'),
                    self.network_models.SecurityRule(protocol='Tcp',
                                                     source_address_prefix='*',
                                                     destination_address_prefix='*',
                                                     access='Allow',
                                                     direction='Inbound',
                                                     description='Allow WinRM HTTPS port 5986',
                                                     source_port_range='*',
                                                     destination_port_range='5986',
                                                     priority=101,
                                                     name='WinRM01'),
                ]
        else:
            # Open custom ports
            parameters.security_rules = []
            priority = 100
            for port in open_ports:
                priority += 1
                rule_name = "Rule_{0}".format(priority)
                parameters.security_rules.append(
                    self.network_models.SecurityRule(protocol='Tcp',
                                                     source_address_prefix='*',
                                                     destination_address_prefix='*',
                                                     access='Allow',
                                                     direction='Inbound',
                                                     source_port_range='*',
                                                     destination_port_range=str(port),
                                                     priority=priority,
                                                     name=rule_name)
                )

        self.log('Creating default security group {0}'.format(security_group_name))
        try:
            poller = self.network_client.network_security_groups.create_or_update(resource_group,
                                                                                  security_group_name,
                                                                                  parameters)
        except Exception as exc:
            self.fail("Error creating default security rule {0} - {1}".format(security_group_name, str(exc)))

        return self.get_poller_result(poller)

    @staticmethod
    def _validation_ignore_callback(session, global_config, local_config, **kwargs):
        session.verify = False

    def get_api_profile(self, client_type_name, api_profile_name):
        profile_all_clients = AZURE_API_PROFILES.get(api_profile_name)

        if not profile_all_clients:
            raise KeyError("unknown Azure API profile: {0}".format(api_profile_name))

        profile_raw = profile_all_clients.get(client_type_name, None)

        if not profile_raw:
            self.module.warn("Azure API profile {0} does not define an entry for {1}".format(api_profile_name, client_type_name))

        if isinstance(profile_raw, dict):
            if not profile_raw.get('default_api_version'):
                raise KeyError("Azure API profile {0} does not define 'default_api_version'".format(api_profile_name))
            return profile_raw

        # wrap basic strings in a dict that just defines the default
        return dict(default_api_version=profile_raw)

    def get_graphrbac_client(self, tenant_id):
        cred = self.azure_auth.azure_credentials
        base_url = self.azure_auth._cloud_environment.endpoints.active_directory_graph_resource_id
        client = GraphRbacManagementClient(cred, tenant_id, base_url)

        return client

    def get_mgmt_svc_client(self, client_type, base_url=None, api_version=None, suppress_subscription_id=False):
        self.log('Getting management service client {0}'.format(client_type.__name__))
        self.check_client_version(client_type)

        client_argspec = inspect.getargspec(client_type.__init__)

        if not base_url:
            # most things are resource_manager, don't make everyone specify
            base_url = self.azure_auth._cloud_environment.endpoints.resource_manager

        # Some management clients do not take a subscription ID as parameters.
        if suppress_subscription_id:
            client_kwargs = dict(credentials=self.azure_auth.azure_credentials, base_url=base_url)
        else:
            client_kwargs = dict(credentials=self.azure_auth.azure_credentials, subscription_id=self.azure_auth.subscription_id, base_url=base_url)

        api_profile_dict = {}

        if self.api_profile:
            api_profile_dict = self.get_api_profile(client_type.__name__, self.api_profile)

        # unversioned clients won't accept profile; only send it if necessary
        # clients without a version specified in the profile will use the default
        if api_profile_dict and 'profile' in client_argspec.args:
            client_kwargs['profile'] = api_profile_dict

        # If the client doesn't accept api_version, it's unversioned.
        # If it does, favor explicitly-specified api_version, fall back to api_profile
        if 'api_version' in client_argspec.args:
            profile_default_version = api_profile_dict.get('default_api_version', None)
            if api_version or profile_default_version:
                client_kwargs['api_version'] = api_version or profile_default_version
                if 'profile' in client_kwargs:
                    # remove profile; only pass API version if specified
                    client_kwargs.pop('profile')

        client = client_type(**client_kwargs)

        # FUTURE: remove this once everything exposes models directly (eg, containerinstance)
        try:
            getattr(client, "models")
        except AttributeError:
            def _ansible_get_models(self, *arg, **kwarg):
                return self._ansible_models

            setattr(client, '_ansible_models', importlib.import_module(client_type.__module__).models)
            client.models = types.MethodType(_ansible_get_models, client)

        client.config = self.add_user_agent(client.config)

        if self.azure_auth._cert_validation_mode == 'ignore':
            client.config.session_configuration_callback = self._validation_ignore_callback

        return client

    def add_user_agent(self, config):
        # Add user agent for Ansible
        config.add_user_agent(ANSIBLE_USER_AGENT)
        # Add user agent when running from Cloud Shell
        if CLOUDSHELL_USER_AGENT_KEY in os.environ:
            config.add_user_agent(os.environ[CLOUDSHELL_USER_AGENT_KEY])
        # Add user agent when running from VSCode extension
        if VSCODEEXT_USER_AGENT_KEY in os.environ:
            config.add_user_agent(os.environ[VSCODEEXT_USER_AGENT_KEY])
        return config

    def generate_sas_token(self, **kwags):
        base_url = kwags.get('base_url', None)
        expiry = kwags.get('expiry', time() + 3600)
        key = kwags.get('key', None)
        policy = kwags.get('policy', None)
        url = quote_plus(base_url)
        ttl = int(expiry)
        sign_key = '{0}\n{1}'.format(url, ttl)
        signature = b64encode(HMAC(b64decode(key), sign_key.encode('utf-8'), sha256).digest())
        result = {
            'sr': url,
            'sig': signature,
            'se': str(ttl),
        }
        if policy:
            result['skn'] = policy
        return 'SharedAccessSignature ' + urlencode(result)

    def get_data_svc_client(self, **kwags):
        url = kwags.get('base_url', None)
        config = AzureConfiguration(base_url='https://{0}'.format(url))
        config.credentials = AzureSASAuthentication(token=self.generate_sas_token(**kwags))
        config = self.add_user_agent(config)
        return ServiceClient(creds=config.credentials, config=config)

    # passthru methods to AzureAuth instance for backcompat
    @property
    def credentials(self):
        return self.azure_auth.credentials

    @property
    def _cloud_environment(self):
        return self.azure_auth._cloud_environment

    @property
    def subscription_id(self):
        return self.azure_auth.subscription_id

    @property
    def storage_client(self):
        self.log('Getting storage client...')
        if not self._storage_client:
            self._storage_client = self.get_mgmt_svc_client(StorageManagementClient,
                                                            base_url=self._cloud_environment.endpoints.resource_manager,
                                                            api_version='2019-06-01')
        return self._storage_client

    @property
    def storage_models(self):
        return StorageManagementClient.models("2019-06-01")

    @property
<<<<<<< HEAD
    def authorization_client(self):
        self.log('Getting authorization client...')
        if not self._authorization_client:
            self._authorization_client = self.get_mgmt_svc_client(AuthorizationManagementClient,
                                                                  base_url=self._cloud_environment.endpoints.resource_manager,
                                                                  api_version='2018-09-01-preview')
        return self._authorization_client

    @property
    def authorization_models(self):
        return StorageManagementClient.models('2018-09-01-preview')
=======
    def subscription_client(self):
        self.log('Getting subscription client...')
        if not self._subscription_client:
            self._subscription_client = self.get_mgmt_svc_client(SubscriptionClient,
                                                                 base_url=self._cloud_environment.endpoints.resource_manager,
                                                                 suppress_subscription_id=True,
                                                                 api_version='2019-11-01')
        return self._subscription_client

    @property
    def subscription_models(self):
        return SubscriptionClient.models("2019-11-01")
>>>>>>> 5dab6335

    @property
    def network_client(self):
        self.log('Getting network client')
        if not self._network_client:
            self._network_client = self.get_mgmt_svc_client(NetworkManagementClient,
                                                            base_url=self._cloud_environment.endpoints.resource_manager,
                                                            api_version='2019-06-01')
        return self._network_client

    @property
    def network_models(self):
        self.log("Getting network models...")
        return NetworkManagementClient.models("2019-06-01")

    @property
    def rm_client(self):
        self.log('Getting resource manager client')
        if not self._resource_client:
            self._resource_client = self.get_mgmt_svc_client(ResourceManagementClient,
                                                             base_url=self._cloud_environment.endpoints.resource_manager,
                                                             api_version='2017-05-10')
        return self._resource_client

    @property
    def rm_models(self):
        self.log("Getting resource manager models")
        return ResourceManagementClient.models("2017-05-10")

    @property
    def compute_client(self):
        self.log('Getting compute client')
        if not self._compute_client:
            self._compute_client = self.get_mgmt_svc_client(ComputeManagementClient,
                                                            base_url=self._cloud_environment.endpoints.resource_manager,
                                                            api_version='2019-07-01')
        return self._compute_client

    @property
    def compute_models(self):
        self.log("Getting compute models")
        return ComputeManagementClient.models("2019-07-01")

    @property
    def dns_client(self):
        self.log('Getting dns client')
        if not self._dns_client:
            self._dns_client = self.get_mgmt_svc_client(DnsManagementClient,
                                                        base_url=self._cloud_environment.endpoints.resource_manager,
                                                        api_version='2018-05-01')
        return self._dns_client

    @property
    def dns_models(self):
        self.log("Getting dns models...")
        return DnsManagementClient.models('2018-05-01')

    @property
    def private_dns_client(self):
        self.log('Getting private dns client')
        if not self._private_dns_client:
            self._private_dns_client = self.get_mgmt_svc_client(
                PrivateDnsManagementClient,
                base_url=self._cloud_environment.endpoints.resource_manager)
        return self._private_dns_client

    @property
    def private_dns_models(self):
        self.log('Getting private dns models')
        return PrivateDnsModels

    @property
    def web_client(self):
        self.log('Getting web client')
        if not self._web_client:
            self._web_client = self.get_mgmt_svc_client(WebSiteManagementClient,
                                                        base_url=self._cloud_environment.endpoints.resource_manager,
                                                        api_version='2018-02-01')
        return self._web_client

    @property
    def containerservice_client(self):
        self.log('Getting container service client')
        if not self._containerservice_client:
            self._containerservice_client = self.get_mgmt_svc_client(ContainerServiceClient,
                                                                     base_url=self._cloud_environment.endpoints.resource_manager,
                                                                     api_version='2017-07-01')
        return self._containerservice_client

    @property
    def managedcluster_models(self):
        self.log("Getting container service models")
        return ContainerServiceClient.models('2019-04-01')

    @property
    def managedcluster_client(self):
        self.log('Getting container service client')
        if not self._managedcluster_client:
            self._managedcluster_client = self.get_mgmt_svc_client(ContainerServiceClient,
                                                                   base_url=self._cloud_environment.endpoints.resource_manager,
                                                                   api_version='2019-04-01')
        return self._managedcluster_client

    @property
    def sql_client(self):
        self.log('Getting SQL client')
        if not self._sql_client:
            self._sql_client = self.get_mgmt_svc_client(SqlManagementClient,
                                                        base_url=self._cloud_environment.endpoints.resource_manager)
        return self._sql_client

    @property
    def postgresql_client(self):
        self.log('Getting PostgreSQL client')
        if not self._postgresql_client:
            self._postgresql_client = self.get_mgmt_svc_client(PostgreSQLManagementClient,
                                                               base_url=self._cloud_environment.endpoints.resource_manager)
        return self._postgresql_client

    @property
    def mysql_client(self):
        self.log('Getting MySQL client')
        if not self._mysql_client:
            self._mysql_client = self.get_mgmt_svc_client(MySQLManagementClient,
                                                          base_url=self._cloud_environment.endpoints.resource_manager)
        return self._mysql_client

    @property
    def mariadb_client(self):
        self.log('Getting MariaDB client')
        if not self._mariadb_client:
            self._mariadb_client = self.get_mgmt_svc_client(MariaDBManagementClient,
                                                            base_url=self._cloud_environment.endpoints.resource_manager)
        return self._mariadb_client

    @property
    def sql_client(self):
        self.log('Getting SQL client')
        if not self._sql_client:
            self._sql_client = self.get_mgmt_svc_client(SqlManagementClient,
                                                        base_url=self._cloud_environment.endpoints.resource_manager)
        return self._sql_client

    @property
    def containerregistry_client(self):
        self.log('Getting container registry mgmt client')
        if not self._containerregistry_client:
            self._containerregistry_client = self.get_mgmt_svc_client(ContainerRegistryManagementClient,
                                                                      base_url=self._cloud_environment.endpoints.resource_manager,
                                                                      api_version='2017-10-01')

        return self._containerregistry_client

    @property
    def containerinstance_client(self):
        self.log('Getting container instance mgmt client')
        if not self._containerinstance_client:
            self._containerinstance_client = self.get_mgmt_svc_client(ContainerInstanceManagementClient,
                                                                      base_url=self._cloud_environment.endpoints.resource_manager,
                                                                      api_version='2018-06-01')

        return self._containerinstance_client

    @property
    def marketplace_client(self):
        self.log('Getting marketplace agreement client')
        if not self._marketplace_client:
            self._marketplace_client = self.get_mgmt_svc_client(MarketplaceOrderingAgreements,
                                                                base_url=self._cloud_environment.endpoints.resource_manager)
        return self._marketplace_client

    @property
    def traffic_manager_management_client(self):
        self.log('Getting traffic manager client')
        if not self._traffic_manager_management_client:
            self._traffic_manager_management_client = self.get_mgmt_svc_client(TrafficManagerManagementClient,
                                                                               base_url=self._cloud_environment.endpoints.resource_manager)
        return self._traffic_manager_management_client

    @property
    def monitor_client(self):
        self.log('Getting monitor client')
        if not self._monitor_client:
            self._monitor_client = self.get_mgmt_svc_client(MonitorManagementClient,
                                                            base_url=self._cloud_environment.endpoints.resource_manager)
        return self._monitor_client

    @property
    def log_analytics_client(self):
        self.log('Getting log analytics client')
        if not self._log_analytics_client:
            self._log_analytics_client = self.get_mgmt_svc_client(LogAnalyticsManagementClient,
                                                                  base_url=self._cloud_environment.endpoints.resource_manager)
        return self._log_analytics_client

    @property
    def log_analytics_models(self):
        self.log('Getting log analytics models')
        return LogAnalyticsModels

    @property
    def servicebus_client(self):
        self.log('Getting servicebus client')
        if not self._servicebus_client:
            self._servicebus_client = self.get_mgmt_svc_client(ServiceBusManagementClient,
                                                               base_url=self._cloud_environment.endpoints.resource_manager)
        return self._servicebus_client

    @property
    def servicebus_models(self):
        return ServicebusModel

    @property
    def automation_client(self):
        self.log('Getting automation client')
        if not self._automation_client:
            self._automation_client = self.get_mgmt_svc_client(AutomationClient,
                                                               base_url=self._cloud_environment.endpoints.resource_manager)
        return self._automation_client

    @property
    def automation_models(self):
        return AutomationModel

    @property
    def IoThub_client(self):
        self.log('Getting iothub client')
        if not self._IoThub_client:
            self._IoThub_client = self.get_mgmt_svc_client(IotHubClient,
                                                           base_url=self._cloud_environment.endpoints.resource_manager)
        return self._IoThub_client

    @property
    def IoThub_models(self):
        return IoTHubModels

    @property
    def automation_client(self):
        self.log('Getting automation client')
        if not self._automation_client:
            self._automation_client = self.get_mgmt_svc_client(AutomationClient,
                                                               base_url=self._cloud_environment.endpoints.resource_manager)
        return self._automation_client

    @property
    def automation_models(self):
        return AutomationModel

    @property
    def lock_client(self):
        self.log('Getting lock client')
        if not self._lock_client:
            self._lock_client = self.get_mgmt_svc_client(ManagementLockClient,
                                                         base_url=self._cloud_environment.endpoints.resource_manager,
                                                         api_version='2016-09-01')
        return self._lock_client

    @property
    def lock_models(self):
        self.log("Getting lock models")
        return ManagementLockClient.models('2016-09-01')


class AzureSASAuthentication(Authentication):
    """Simple SAS Authentication.
    An implementation of Authentication in
    https://github.com/Azure/msrest-for-python/blob/0732bc90bdb290e5f58c675ffdd7dbfa9acefc93/msrest/authentication.py

    :param str token: SAS token
    """
    def __init__(self, token):
        self.token = token

    def signed_session(self):
        session = super(AzureSASAuthentication, self).signed_session()
        session.headers['Authorization'] = self.token
        return session


class AzureRMAuthException(Exception):
    pass


class AzureRMAuth(object):
    _cloud_environment = None
    _adfs_authority_url = None

    def __init__(self, auth_source=None, profile=None, subscription_id=None, client_id=None, secret=None,
                 tenant=None, ad_user=None, password=None, cloud_environment='AzureCloud', cert_validation_mode='validate',
                 api_profile='latest', adfs_authority_url=None, fail_impl=None, is_ad_resource=False, **kwargs):

        if fail_impl:
            self._fail_impl = fail_impl
        else:
            self._fail_impl = self._default_fail_impl
        self.is_ad_resource = is_ad_resource

        # authenticate
        self.credentials = self._get_credentials(
            auth_source=auth_source,
            profile=profile,
            subscription_id=subscription_id,
            client_id=client_id,
            secret=secret,
            tenant=tenant,
            ad_user=ad_user,
            password=password,
            cloud_environment=cloud_environment,
            cert_validation_mode=cert_validation_mode,
            api_profile=api_profile,
            adfs_authority_url=adfs_authority_url)

        if not self.credentials:
            if HAS_AZURE_CLI_CORE:
                self.fail("Failed to get credentials. Either pass as parameters, set environment variables, "
                          "define a profile in ~/.azure/credentials, or log in with Azure CLI (`az login`).")
            else:
                self.fail("Failed to get credentials. Either pass as parameters, set environment variables, "
                          "define a profile in ~/.azure/credentials, or install Azure CLI and log in (`az login`).")

        # cert validation mode precedence: module-arg, credential profile, env, "validate"
        self._cert_validation_mode = cert_validation_mode or \
            self.credentials.get('cert_validation_mode') or \
            self._get_env('cert_validation_mode') or \
            'validate'

        if self._cert_validation_mode not in ['validate', 'ignore']:
            self.fail('invalid cert_validation_mode: {0}'.format(self._cert_validation_mode))

        # if cloud_environment specified, look up/build Cloud object
        raw_cloud_env = self.credentials.get('cloud_environment')
        if self.credentials.get('credentials') is not None and raw_cloud_env is not None:
            self._cloud_environment = raw_cloud_env
        elif not raw_cloud_env:
            self._cloud_environment = azure_cloud.AZURE_PUBLIC_CLOUD  # SDK default
        else:
            # try to look up "well-known" values via the name attribute on azure_cloud members
            all_clouds = [x[1] for x in inspect.getmembers(azure_cloud) if isinstance(x[1], azure_cloud.Cloud)]
            matched_clouds = [x for x in all_clouds if x.name == raw_cloud_env]
            if len(matched_clouds) == 1:
                self._cloud_environment = matched_clouds[0]
            elif len(matched_clouds) > 1:
                self.fail("Azure SDK failure: more than one cloud matched for cloud_environment name '{0}'".format(raw_cloud_env))
            else:
                if not urlparse.urlparse(raw_cloud_env).scheme:
                    self.fail("cloud_environment must be an endpoint discovery URL or one of {0}".format([x.name for x in all_clouds]))
                try:
                    self._cloud_environment = azure_cloud.get_cloud_from_metadata_endpoint(raw_cloud_env)
                except Exception as e:
                    self.fail("cloud_environment {0} could not be resolved: {1}".format(raw_cloud_env, e.message), exception=traceback.format_exc())

        if self.credentials.get('subscription_id', None) is None and self.credentials.get('credentials') is None:
            self.fail("Credentials did not include a subscription_id value.")
        self.log("setting subscription_id")
        self.subscription_id = self.credentials['subscription_id']

        # get authentication authority
        # for adfs, user could pass in authority or not.
        # for others, use default authority from cloud environment
        if self.credentials.get('adfs_authority_url') is None:
            self._adfs_authority_url = self._cloud_environment.endpoints.active_directory
        else:
            self._adfs_authority_url = self.credentials.get('adfs_authority_url')

        # get resource from cloud environment
        self._resource = self._cloud_environment.endpoints.active_directory_resource_id

        if self.credentials.get('credentials') is not None:
            # AzureCLI credentials
            self.azure_credentials = self.credentials['credentials']
        elif self.credentials.get('client_id') is not None and \
                self.credentials.get('secret') is not None and \
                self.credentials.get('tenant') is not None:
            self.azure_credentials = ServicePrincipalCredentials(client_id=self.credentials['client_id'],
                                                                 secret=self.credentials['secret'],
                                                                 tenant=self.credentials['tenant'],
                                                                 cloud_environment=self._cloud_environment,
                                                                 verify=self._cert_validation_mode == 'validate')

        elif self.credentials.get('ad_user') is not None and \
                self.credentials.get('password') is not None and \
                self.credentials.get('client_id') is not None and \
                self.credentials.get('tenant') is not None:

            self.azure_credentials = self.acquire_token_with_username_password(
                self._adfs_authority_url,
                self._resource,
                self.credentials['ad_user'],
                self.credentials['password'],
                self.credentials['client_id'],
                self.credentials['tenant'])

        elif self.credentials.get('ad_user') is not None and self.credentials.get('password') is not None:
            tenant = self.credentials.get('tenant')
            if not tenant:
                tenant = 'common'  # SDK default

            self.azure_credentials = UserPassCredentials(self.credentials['ad_user'],
                                                         self.credentials['password'],
                                                         tenant=tenant,
                                                         cloud_environment=self._cloud_environment,
                                                         verify=self._cert_validation_mode == 'validate')
        else:
            self.fail("Failed to authenticate with provided credentials. Some attributes were missing. "
                      "Credentials must include client_id, secret and tenant or ad_user and password, or "
                      "ad_user, password, client_id, tenant and adfs_authority_url(optional) for ADFS authentication, or "
                      "be logged in using AzureCLI.")

    def fail(self, msg, exception=None, **kwargs):
        self._fail_impl(msg)

    def _default_fail_impl(self, msg, exception=None, **kwargs):
        raise AzureRMAuthException(msg)

    def _get_env(self, module_key, default=None):
        "Read envvar matching module parameter"
        return os.environ.get(AZURE_CREDENTIAL_ENV_MAPPING[module_key], default)

    def _get_profile(self, profile="default"):
        path = expanduser("~/.azure/credentials")
        try:
            config = configparser.ConfigParser()
            config.read(path)
        except Exception as exc:
            self.fail("Failed to access {0}. Check that the file exists and you have read "
                      "access. {1}".format(path, str(exc)))
        credentials = dict()
        for key in AZURE_CREDENTIAL_ENV_MAPPING:
            try:
                credentials[key] = config.get(profile, key, raw=True)
            except Exception:
                pass

        if credentials.get('subscription_id'):
            return credentials

        return None

    def _get_msi_credentials(self, subscription_id=None, client_id=None, **kwargs):
        credentials = MSIAuthentication(client_id=client_id)
        subscription_id = subscription_id or self._get_env('subscription_id')
        if not subscription_id:
            try:
                # use the first subscription of the MSI
                subscription_client = SubscriptionClient(credentials)
                subscription = next(subscription_client.subscriptions.list())
                subscription_id = str(subscription.subscription_id)
            except Exception as exc:
                self.fail("Failed to get MSI token: {0}. "
                          "Please check whether your machine enabled MSI or grant access to any subscription.".format(str(exc)))
        return {
            'credentials': credentials,
            'subscription_id': subscription_id
        }

    def _get_azure_cli_credentials(self, subscription_id=None, resource=None):
        if self.is_ad_resource:
            resource = 'https://graph.windows.net/'
        subscription_id = subscription_id or self._get_env('subscription_id')
        profile = get_cli_profile()
        credentials, subscription_id, tenant = profile.get_login_credentials(
            subscription_id=subscription_id, resource=resource)
        cloud_environment = get_cli_active_cloud()

        cli_credentials = {
            'credentials': credentials,
            'subscription_id': subscription_id,
            'cloud_environment': cloud_environment
        }
        return cli_credentials

    def _get_env_credentials(self):
        env_credentials = dict()
        for attribute, env_variable in AZURE_CREDENTIAL_ENV_MAPPING.items():
            env_credentials[attribute] = os.environ.get(env_variable, None)

        if env_credentials['profile']:
            credentials = self._get_profile(env_credentials['profile'])
            return credentials

        if env_credentials.get('subscription_id') is not None:
            return env_credentials

        return None

    def _get_credentials(self, auth_source=None, **params):
        # Get authentication credentials.
        self.log('Getting credentials')

        arg_credentials = dict()
        for attribute, env_variable in AZURE_CREDENTIAL_ENV_MAPPING.items():
            arg_credentials[attribute] = params.get(attribute, None)

        if auth_source == 'msi':
            self.log('Retrieving credentials from MSI')
            return self._get_msi_credentials(subscription_id=params.get('subscription_id'), client_id=params.get('client_id'))

        if auth_source == 'cli':
            if not HAS_AZURE_CLI_CORE:
                self.fail(msg=missing_required_lib('azure-cli', reason='for `cli` auth_source'),
                          exception=HAS_AZURE_CLI_CORE_EXC)
            try:
                self.log('Retrieving credentials from Azure CLI profile')
                cli_credentials = self._get_azure_cli_credentials(subscription_id=params.get('subscription_id'))
                return cli_credentials
            except CLIError as err:
                self.fail("Azure CLI profile cannot be loaded - {0}".format(err))

        if auth_source == 'env':
            self.log('Retrieving credentials from environment')
            env_credentials = self._get_env_credentials()
            return env_credentials

        if auth_source == 'credential_file':
            self.log("Retrieving credentials from credential file")
            profile = params.get('profile') or 'default'
            default_credentials = self._get_profile(profile)
            return default_credentials

        # auto, precedence: module parameters -> environment variables -> default profile in ~/.azure/credentials -> azure cli
        # try module params
        if arg_credentials['profile'] is not None:
            self.log('Retrieving credentials with profile parameter.')
            credentials = self._get_profile(arg_credentials['profile'])
            return credentials

        if arg_credentials['client_id'] or arg_credentials['ad_user']:
            self.log('Received credentials from parameters.')
            return arg_credentials

        # try environment
        env_credentials = self._get_env_credentials()
        if env_credentials:
            self.log('Received credentials from env.')
            return env_credentials

        # try default profile from ~./azure/credentials
        default_credentials = self._get_profile()
        if default_credentials:
            self.log('Retrieved default profile credentials from ~/.azure/credentials.')
            return default_credentials

        try:
            if HAS_AZURE_CLI_CORE:
                self.log('Retrieving credentials from AzureCLI profile')
            cli_credentials = self._get_azure_cli_credentials(subscription_id=params.get('subscription_id'))
            return cli_credentials
        except CLIError as ce:
            self.log('Error getting AzureCLI profile credentials - {0}'.format(ce))

        return None

    def acquire_token_with_username_password(self, authority, resource, username, password, client_id, tenant):
        authority_uri = authority

        if tenant is not None:
            authority_uri = authority + '/' + tenant

        context = AuthenticationContext(authority_uri)
        token_response = context.acquire_token_with_username_password(resource, username, password, client_id)

        return AADTokenCredentials(token_response)

    def log(self, msg, pretty_print=False):
        pass
        # Use only during module development
        # if self.debug:
        #     log_file = open('azure_rm.log', 'a')
        #     if pretty_print:
        #         log_file.write(json.dumps(msg, indent=4, sort_keys=True))
        #     else:
        #         log_file.write(msg + u'\n')<|MERGE_RESOLUTION|>--- conflicted
+++ resolved
@@ -965,7 +965,6 @@
         return StorageManagementClient.models("2019-06-01")
 
     @property
-<<<<<<< HEAD
     def authorization_client(self):
         self.log('Getting authorization client...')
         if not self._authorization_client:
@@ -977,7 +976,6 @@
     @property
     def authorization_models(self):
         return StorageManagementClient.models('2018-09-01-preview')
-=======
     def subscription_client(self):
         self.log('Getting subscription client...')
         if not self._subscription_client:
@@ -990,7 +988,6 @@
     @property
     def subscription_models(self):
         return SubscriptionClient.models("2019-11-01")
->>>>>>> 5dab6335
 
     @property
     def network_client(self):
