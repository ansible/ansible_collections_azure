--- conflicted
+++ resolved
@@ -1631,11 +1631,6 @@
 
         return None
 
-<<<<<<< HEAD
-    def _get_msi_credentials(self, subscription_id=None, client_id=None, **kwargs):
-        client_id = client_id or self._get_env('client_id')
-        credentials = MSIAuthentication(client_id=client_id)
-=======
     def _get_msi_credentials(self, subscription_id=None, client_id=None, _cloud_environment=None, **kwargs):
         # Get object `cloud_environment` from string `_cloud_environment`
         cloud_environment = None
@@ -1659,7 +1654,6 @@
 
         credentials = MSIAuthentication(client_id=client_id, cloud_environment=cloud_environment)
         credential = MSIAuthenticationWrapper(client_id=client_id, cloud_environment=cloud_environment)
->>>>>>> 8707edf1
         subscription_id = subscription_id or self._get_env('subscription_id')
         if not subscription_id:
             try:
