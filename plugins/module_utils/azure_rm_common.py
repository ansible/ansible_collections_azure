--- conflicted
+++ resolved
@@ -232,14 +232,6 @@
     from msrestazure.tools import parse_resource_id, resource_id, is_valid_resource_id
     from msrestazure import azure_cloud
     from azure.common.credentials import ServicePrincipalCredentials, UserPassCredentials
-<<<<<<< HEAD
-    from azure.mgmt.storage.version import VERSION as storage_client_version
-    from azure.mgmt.compute.version import VERSION as compute_client_version
-    from azure.mgmt.resource.version import VERSION as resource_client_version
-    from azure.mgmt.dns.version import VERSION as dns_client_version
-    from azure.mgmt.web.version import VERSION as web_client_version
-=======
->>>>>>> 63388fc0
     from azure.mgmt.network import NetworkManagementClient
     from azure.mgmt.resource.resources import ResourceManagementClient
     from azure.mgmt.managementgroups import ManagementGroupsAPI as ManagementGroupsClient
