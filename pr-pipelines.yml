--- conflicted
+++ resolved
@@ -132,13 +132,10 @@
     - "azure_rm_datafactory"
     - "azure_rm_bastionhost"
     - "azure_rm_sqlmanagedinstance"
-<<<<<<< HEAD
     - "azure_rm_msserviceprincipal"
     - "azure_rm_msuser"
     - "azure_rm_msgroup"
-=======
     - "azure_rm_vmssnetworkinterface_info"
->>>>>>> e973c589
     - "inventory_azure"
     - "setup_azure"
 
